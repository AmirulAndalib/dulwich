--- conflicted
+++ resolved
@@ -1818,8 +1818,6 @@
 
 def stash_pop(repo, index):
     """Pop a stash from the stack."""
-<<<<<<< HEAD
-=======
     with open_repo_closing(repo) as r:
         from dulwich.stash import Stash
 
@@ -1829,23 +1827,10 @@
 
 def stash_drop(repo, index):
     """Drop a stash from the stack."""
->>>>>>> 2c506d21
     with open_repo_closing(repo) as r:
         from dulwich.stash import Stash
 
         stash = Stash.from_repo(r)
-<<<<<<< HEAD
-        stash.pop(index)
-
-
-def stash_drop(repo, index):
-    """Drop a stash from the stack."""
-    with open_repo_closing(repo) as r:
-        from dulwich.stash import Stash
-
-        stash = Stash.from_repo(r)
-=======
->>>>>>> 2c506d21
         stash.drop(index)
 
 

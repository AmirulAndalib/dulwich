--- conflicted
+++ resolved
@@ -1,6 +1,5 @@
 [mypy]
 ignore_missing_imports = True
-#check_untyped_defs = True
 
 [metadata]
 name = dulwich
@@ -12,11 +11,9 @@
 author_email = jelmer@jelmer.uk
 license = Apachev2 or later or GPLv2
 keywords = vcs, git
-<<<<<<< HEAD
 classifiers = 
 	Development Status :: 4 - Beta
 	License :: OSI Approved :: Apache Software License
-	Programming Language :: Python :: 3.6
 	Programming Language :: Python :: 3.7
 	Programming Language :: Python :: 3.8
 	Programming Language :: Python :: 3.9
@@ -31,25 +28,6 @@
 	Repository=https://www.dulwich.io/code/
 	GitHub=https://github.com/dulwich/dulwich
 	Bug Tracker=https://github.com/dulwich/dulwich/issues
-=======
-classifiers =
-    Development Status :: 4 - Beta
-    License :: OSI Approved :: Apache Software License
-    Programming Language :: Python :: 3.7
-    Programming Language :: Python :: 3.8
-    Programming Language :: Python :: 3.9
-    Programming Language :: Python :: 3.10
-    Programming Language :: Python :: 3.11
-    Programming Language :: Python :: Implementation :: CPython
-    Programming Language :: Python :: Implementation :: PyPy
-    Operating System :: POSIX
-    Operating System :: Microsoft :: Windows
-    Topic :: Software Development :: Version Control
-project_urls =
-    Repository=https://www.dulwich.io/code/
-    GitHub=https://github.com/dulwich/dulwich
-    Bug Tracker=https://github.com/dulwich/dulwich/issues
->>>>>>> f5b2acd6
 license_files = COPYING
 
 [options.extras_require]
@@ -63,8 +41,7 @@
 	dulwich = dulwich.cli:main
 
 [options]
-<<<<<<< HEAD
-python_requires = >=3.6
+python_requires = >=3.7
 packages = 
 	dulwich
 	dulwich.cloud
@@ -74,19 +51,7 @@
 include_package_data = True
 install_requires = 
 	urllib3>=1.25
-=======
-python_requires = >=3.7
-packages =
-    dulwich
-    dulwich.cloud
-    dulwich.tests
-    dulwich.tests.compat
-    dulwich.contrib
-include_package_data = True
-install_requires =
-    urllib3>=1.25
-    typing_extensions;python_version<="3.7"
->>>>>>> f5b2acd6
+	typing_extensions;python_version<="3.7"
 zip_safe = False
 scripts = 
 	bin/dul-receive-pack

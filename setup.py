--- conflicted
+++ resolved
@@ -23,11 +23,7 @@
         'For 2.7 support, please install a version prior to 0.20')
 
 
-<<<<<<< HEAD
-dulwich_version_string = '0.20.31'
-=======
 dulwich_version_string = '0.20.35'
->>>>>>> 1ba38c75
 
 
 class DulwichDistribution(Distribution):

0.22.9	UNRELEASED

 * In dulwich.porcelain docstring, list functions by their Python identifiers.
   (Marnanel Thurman)

 * cli: add basic branch management commands (James Addison, #1514)

 * Fix wheels workflow. (Jelmer Vernooĳ)

<<<<<<< HEAD
 * ``Config.set`` replaces values by default, ``Config.add``
   appends them. (Jelmer Vernooĳ, #1545)
=======
 * Bump PyO3 to 0.25. (Jelmer Vernooĳ)
>>>>>>> 5519961f

0.22.8	2025-03-02

 * Allow passing in plain strings to ``dulwich.porcelain.tag_create``
   (Jelmer Vernooĳ, #1499)

 * Bump PyO3 to 0.23.5. (Jelmer Vernooĳ)

 * Add sparse checkout cone mode support (Louis Maddox, #1497)

 * Add skip-worktree support. (Louis Maddox)

 * Add "index.skipHash" option support. (Jan Rűegg)

 * Repo docstring improvements. (Marnanel Thurman)

0.22.7	2024-12-19

 * Fix serializing of commits with empty commit messages.
   (Castedo Ellerman, #1429)

0.22.6	2024-11-16

 * ``ObjectStore.iter_prefix``: fix handling of missing
   loose object directories. (Jelmer Vernooĳ)

 * Reject invalid refcontainer values (not 40 characters or symref).
   (Arun Babu Neelicattu)

 * Add type hints to various functions. (Castedo Ellerman)

0.22.5	2024-11-07

 * Drop support for Python 3.8. (Jelmer Vernooĳ)

 * Fix refspec handling in porcelain.pull. (Jelmer Vernooĳ)

 * Drop broken refspec support in porcelain.clone.
   (Jelmer Vernooĳ)

 * Provide ``ref_prefix`` functionality client-side
   if the server does not support it. (Jelmer Vernooĳ)

 * Consistently honor ``ref_prefix`` and ``protocol_version``
   arguments in client. (Jelmer Vernooĳ)

 * Strip pkt-line when negotiating protocol v2. Fixes
   compatibility with gerrit. (Rémy Pecqueur, #1423)

 * Don't pull in ``setuptools_rust`` when building pure
   package. (Eli Schwartz)

 * Return peeled refs from ``GitClient.get_refs`` if protocol-v2
   is used. (Stefan Sperling, #1410)

 * Drop outdated performance file. (Jelmer Vernooĳ, #1411)


0.22.4	2024-11-01

 * Fix handling of symrefs with protocol v2.
   (Jelmer Vernooĳ, #1389)

 * Add ``ObjectStore.iter_prefix``.  (Jelmer Vernooĳ)

 * Revert back to version 3 of ``Cargo.lock``, to allow
   building with older Cargo versions.
   (Jelmer Vernooĳ)

 * Use a default ref-prefix when fetching with git protocol v2
   (Stefan Sperling, #1389)

 * Add `ObjectStore.iter_prefix`. (Jelmer Vernooĳ)

0.22.3	2024-10-15

 * Improve wheel building in CI, so we can upload wheels for the next release.
   (Jelmer Vernooĳ)

0.22.2	2024-10-09

 * Ship ``Cargo.lock``. (Jelmer Vernooĳ, #1287)

 * Ship ``tests/`` and ``testdata/`` in sdist. (Jelmer Vernooĳ, #1292)

 * Add initial integration with OSS-Fuzz for continuous fuzz testing and first fuzzing test (David Lakin, #1302)

 * Drop Python 3.7 support. (Jelmer Vernooĳ)

 * Improve fuzzing coverage (David Lakin)

 * Support Python 3.13. (Edgar Ramírez-Mondragón, #1352)

 * Initial support for smart protocol v2. (Stefan Sperling)

0.22.1	2024-04-23

 * Handle alternate case for worktreeconfig setting (Will Shanks, #1285)

 * Ship rust files. (Jelmer Vernooĳ, #1287)

0.22.0	2024-04-22

 * Stop installing docs/ as part of package code. (Jelmer Vernooĳ, #1248)

 * Move tests to root. (Jelmer Vernooĳ, #1024)

 * Convert the optional C implementations to Rust.
   (Jelmer Vernooĳ)

0.21.7	2023-12-05
 * Fix NameError when encountering errors during HTTP operation.
   (Jelmer Vernooĳ, #1208)

 * Raise exception when default identity can't be found.
   (Jelmer Vernooĳ)

 * Add a dedicated exception class for unresolved
   deltas. (Jelmer Vernooĳ, #1221)

 * Support credentials in proxy URL. (Jelmer Vernooĳ, #1227)

 * Add ``dulwich.porcelain.for_each_ref``. (Daniele Trifirò)

0.21.6	2023-09-02

 * Convert _objects.c to rust.
   (Jelmer Vernooĳ)

 * index: Handle different stages of conflicted paths.
   (Kevin Hendricks, Jelmer Vernooĳ)

 * Improve LCA finding performance. (Kevin Hendricks)

 * client: Handle Content-Type with encoding set.
   (Antoine Lambert)

 * Only import _hashlib for type checking.
   (David Hotham)

 * Update docs regarding building dulwich without c bindings (#103)
   (Adam Plaice)

 * objects: Define a stricter return type for _parse_message
   (Vincent Lorentz)

 * Raise GitProtocolError when encountering HTTP Errors in
   HTTPGitClient. (Jelmer Vernooĳ, #1199)

0.21.5	2023-05-04

 * Be more tolerant to non-3-length tuple versions.
   (Jelmer Vernooĳ)

0.21.4.1	2023-05-04

 * Support ``core.symlinks=false``. (Jelmer Vernooĳ, #1169)

 * Deprecate ``dulwich.objects.parse_commit``.

 * Fix fetching into MemoryRepo. (Jelmer Vernooĳ, #1157)

 * Support ``init.defaultBranch`` config.
   (Jelmer Vernooĳ)

 * Fix ``ObjectStore.iterobjects_subset()`` when
   hex shas are passed for objects that live in packs.
   (Jelmer Vernooĳ, #1166)

 * client: Handle absolute path as redirect location in HTTP client.
   (Antoine Lambert)

0.21.3	2023-02-17

 * Add support for ``worktreeconfig`` extension.
   (Jelmer Vernooĳ)

 * Deprecate ``Commit.extra``; the Git project specifically
   discourages adding custom lines, and the contents of
   ``Commit.extra`` are unpredictable as contents
   may be different between different versions of Dulwich
   with support for different headers.

   ``Commit._extra`` still exists.
   (Jelmer Vernooĳ)

0.21.2	2023-01-18

 * Fix early file close bug in ``dulwich.pack.extend_pack``.
   (Jelmer Vernooĳ)

0.21.1	2023-01-17

 * Factor out ``dulwich.pack.extend_pack``.
   (Jelmer Vernooĳ)

0.21.0	2023-01-16

 * Pack internals have been significantly refactored, including
   significant low-level API changes.

   As a consequence of this, Dulwich now reuses pack deltas
   when communicating with remote servers, which brings a
   big boost to network performance.
   (Jelmer Vernooĳ)

 * Add 'pack-refs' command.
   (Dan Villiom Podlaski Christiansen)

 * Handle more errors when trying to read a ref
   (Dan Villiom Podlaski Christiansen)

 * Allow for reuse of existing deltas while creating pack files
   (Stefan Sperling)

 * cli: fix argument parsing for pack-objects --stdout
   (Stefan Sperling)

 * cli: open pack-objects output files in binary mode to avoid write() error
   (Stefan Sperling)

 * Bump minimum python version to 3.7. (Jelmer Vernooĳ)

 * honor no_proxy environment variable (#1098, afaul)

 * In HTTP Git Client, allow missing Content-Type.
   (Jelmer Vernooĳ)

 * Fix --pure builds (Jelmer Vernooĳ, #1093)

 * Allow passing abbrev to describe (#1084, Seppo Yli-Olli)

0.20.50	2022-10-30

 * Add --deltify option to ``dulwich pack-objects`` which enables
   deltification, and add initial support for reusing suitable
   deltas found in an existing pack file.
   (Stefan Sperling)

 * Fix Repo.reset_index.
   Previously, it instead took the union with the given tree.
   (Christian Sattler, #1072)

 * Add -b argument to ``dulwich clone``.
   (Jelmer Vernooĳ)

 * On Windows, provide a hint about developer mode
   when creating symlinks fails due to a permission
   error. (Jelmer Vernooĳ, #1005)

 * Add new ``ObjectID`` type in ``dulwich.objects``,
   currently just an alias for ``bytes``.
   (Jelmer Vernooĳ)

 * Support repository format version 1.
   (Jelmer Vernooĳ, #1056)

 * Support \r\n line endings with continuations when parsing
   configuration files.  (Jelmer Vernooĳ)

 * Fix handling of SymrefLoop in RefsContainer.__setitem__.
   (Dominic Davis-Foster, Jelmer Vernooĳ)

0.20.46	2022-09-06

 * Apply insteadOf to rsync-style location strings
   (previously it was just applied to URLs).
   (Jelmer Vernooĳ, python-poetry/poetry#6329)

 * Drop use of certifi, instead relying on urllib3's default
   code to find system CAs. (Jelmer Vernooĳ, #1025)

 * Implement timezone parsing in porcelain.
   (springheeledjack0, #1026)

 * Drop support for running without setuptools.
   (Jelmer Vernooĳ)

 * Ensure configuration is loaded when
   running "dulwich clone".
   (Jelmer Vernooĳ)

 * Build 32 bit wheels for Windows.
   (Benjamin Parzella)

 * tests: Ignore errors when deleting GNUPG 
   home directory. Fixes spurious errors racing
   gnupg-agent. Thanks, Matěj Cepl. Fixes #1000

 * config: Support closing brackets in quotes in section
   names. (Jelmer Vernooĳ, #10124)

 * Various and formatting fixes. (Kian-Meng Ang)

 * Document basic authentication in dulwich.porcelain.clone.
   (TuringTux)

 * Flush before calling fsync, ensuring buffers
   are filled. (wernha)

 * Support GPG commit signing. (springheeledjack0)

 * Add python 3.11 support. (Saugat Pachhai)

 * Allow missing GPG during tests. (Jakub Kulík)

 * status: return posix-style untracked paths instead of nt-style paths on
   win32 (Daniele Trifirò)

 * Honour PATH environment when running C Git for testing.
   (Stefan Sperling)

 * Split out exception for symbolic reference loops.
   (Jelmer Vernooĳ)

 * Move various long-deprecated methods.
   (Jelmer Vernooĳ)


0.20.45	2022-07-15

 * Add basic ``dulwich.porcelain.submodule_list`` and ``dulwich.porcelain.submodule_add``
  (Jelmer Vernooĳ)

0.20.44	2022-06-30

 * Fix reading of chunks in server. (Jelmer Vernooĳ, #977)

 * Support applying of URL rewriting using ``insteadOf`` / ``pushInsteadOf``.
   (Jelmer Vernooĳ, #706)

0.20.43	2022-06-07

 * Lazily import url2pathname.
   (Jelmer Vernooĳ)

 * Drop caching of full HTTP response. Attempt #2.
   (jelmer Vernooĳ, Antoine Lambert, #966)

0.20.42	2022-05-24

 * Drop ``RefsContainer.watch`` that was always flaky.
   (Jelmer Vernooĳ, #886)

0.20.41	2022-05-24

 * Fix wheel uploading, properly. (Ruslan Kuprieiev)

0.20.40	2022-05-19

 * Fix wheel uploading. (Daniele Trifirò, Jelmer Vernooĳ)

0.20.39	2022-05-19

0.20.38	2022-05-17

 * Disable paramiko tests if paramiko is not available. (Michał Górny)

 * Set flag to re-enable paramiko server side on gentoo for running paramiko
   tests. (Michał Górny)

 * Increase tolerance when comparing time stamps; fixes some
   spurious test failures on slow CI systems. (Jelmer Vernooĳ)

 * Revert removal of caching of full HTTP response. This breaks
   access to some HTTP servers.
   (Jelmer Vernooĳ)

0.20.37	2022-05-16

 * Avoid making an extra copy when fetching pack files.
   (Jelmer Vernooĳ)

 * Add ``porcelain.remote_remove``.
   (Jelmer Vernooĳ, #923)

0.20.36	2022-05-15

 * Add ``walk_untracked`` argument to ``porcelain.status``.
   (Daniele Trifirò)

 * Add tests for paramiko SSH Vendor.
   (Filipp Frizzy)

0.20.35	2022-03-20

 * Document the ``path`` attribute for ``Repo``.
   (Jelmer Vernooĳ, #854)

0.20.34	2022-03-14

 * Add support for multivars in configuration.
   (Jelmer Vernooĳ, #718)

0.20.33	2022-03-05

 * Fix handling of escaped characters in ignore patterns.
   (Jelmer Vernooĳ, #930)

 * Add ``dulwich.contrib.requests_vendor``. (epopcon)

 * Ensure git config is available in a linked working tree.
   (Jesse Cureton, #926)

0.20.32	2022-01-24

 * Properly close result repository during test.
   (Jelmer Vernooĳ, #928)

0.20.31	2022-01-21

 * Add GitClient.clone(). (Jelmer Vernooĳ, #920)

0.20.30	2022-01-08

0.20.29	2022-01-08

 * Support staging submodules.
   (Jelmer Vernooĳ)

 * Drop deprecated Index.iterblobs and iter_fresh_blobs.
   (Jelmer Vernooĳ)

 * Unify clone behaviour of ``Repo.clone`` and
   ``porcelain.clone``, and add branch parameter for
   clone. (Peter Rowlands, #851)

0.20.28	2022-01-05

 * Fix hook test on Mac OSX / Linux when dulwich is
   not installed system-wide. (Jelmer Vernooĳ, #919)

 * Cope with gecos being unset.
   (Jelmer Vernooĳ, #917)

0.20.27	2022-01-04

 * Allow adding files to repository in pre-commit hook.
   (Jelmer Vernooĳ, #916)

 * Raise SubmoduleEncountered in ``tree_lookup_path``.
   (Jelmer Vernooĳ)

0.20.26	2021-10-29

 * Support os.PathLike arguments to Repo.stage().
   (Jan Wiśniewski, #907)

 * Drop support for Python 3.5.  (Jelmer Vernooĳ)

 * Add ``dulwich.porcelain._reset_file``.
   (Ded_Secer)

 * Add ``Repo.unstage``. (Ded_Secer)

0.20.25	2021-08-23

 * Fix ``dulwich`` script when installed via setup.py.
   (Dan Villiom Podlaski Christiansen)

 * Make default file mask consistent
   with Git. (Dan Villiom Podlaski Christiansen, #884)

0.20.24	2021-07-18

 * config: disregard UTF-8 BOM when reading file.
   (Dan Villiom Podlaski Christiansen)

 * Skip lines with spaces only in .gitignore. (Andrey Torsunov, #878)

 * Add a separate HTTPProxyUnauthorized exception for 407 errors.
   (Jelmer Vernooĳ, #822)

 * Split out a AbstractHTTPGitClient class.
   (Jelmer Vernooĳ)

0.20.23	2021-05-24

 * Fix installation of GPG during package publishing.
   (Ruslan Kuprieiev)

0.20.22	2021-05-24

 * Prevent removal of refs directory when the last ref is
   deleted. (Jelmer Vernooĳ)

 * Fix filename: MERGE_HEADS => MERGE_HEAD.
   (Jelmer Vernooĳ, #861)

 * For ignored directories, porcelain.add and porcelain.status now only return
   the path to directory itself in the list of ignored paths. Previously, paths
   for all files within the directory would also be included in the list.
   (Peter Rowlands, #853)

 * Provide depth argument to ``determine_wants``.
   (Peter Rowlands)

 * Various tag signature handling improvements.
   (Daniel Murphy)

 * Add separate Tag.verify().  (Peter Rowlands)

 * Add support for version 3 index files. (Jelmer Vernooĳ)

 * Fix autocrlf=input handling. (Peter Rowlands, Boris Feld)

 * Attempt to find C Git global config on Windows.
   (Peter Rowlands)

 API CHANGES

 * The APIs for writing and reading individual index entries have changed
   to handle lists of (name, entry) tuples rather than tuples.

0.20.21	2021-03-20

 * Add basic support for a GcsObjectStore that stores
   pack files in gcs. (Jelmer Vernooĳ)

 * In porcelain.push, default to local active branch.
   (Jelmer Vernooĳ, #846)

 * Support fetching symrefs.
   (Jelmer Vernooĳ, #485, #847)

 * Add aarch64 wheel building.
   (odidev, Jelmer Vernooij)

0.20.20	2021-03-03

 * Implement ``Stash.drop``. (Peter Rowlands)

 * Support untracked symlinks to paths outside the
   repository. (Peter Rowlands, #842)

0.20.19	2021-02-11

 * Fix handling of negative matches in nested gitignores.
   (Corentin Hembise, #836)

0.20.18	2021-02-04

 * Fix formatting in setup.py. (Jelmer Vernooĳ)

 * Add release configuration. (Jelmer Vernooĳ)

0.20.17	2021-02-04

 * credentials: ignore end-of-line character. (Georges Racinet)

 * Fix failure in get_untracked_paths when the repository contains symlinks.
   (#830, #793, mattseddon)

 * docs: Clarify that Git objects are created on `git add`.
   (Utku Gultopu)

0.20.16	2021-01-16

 * Add flag to only attempt to fetch ignored untracked files when specifically requested.
   (Matt Seddon)

0.20.15	2020-12-23

 * Add some functions for parsing and writing bundles.
   (Jelmer Vernooĳ)

 * Add ``no_verify`` flag to ``porcelain.commit`` and ``Repo.do_commit``.
   (Peter Rowlands)

 * Remove dependency on external mock module.
   (Matěj Cepl, #820)

0.20.14	2020-11-26

 * Fix some stash functions on Python 3. (Peter Rowlands)

 * Fix handling of relative paths in alternates files on Python 3.
   (Georges Racinet)

0.20.13	2020-11-22

 * Add py.typed to allow type checking. (David Caro)

 * Add tests demonstrating a bug in the walker code.
   (Doug Hellman)

0.20.11	2020-10-30

 * Fix wheels build on Linux. (Ruslan Kuprieiev)

 * Enable wheels build for Python 3.9 on Linux. (Jelmer Vernooĳ)

0.20.8	2020-10-29

 * Build wheels on Mac OS X / Windows for Python 3.9.
   (Jelmer Vernooij)

0.20.7	2020-10-29

 * Check core.repositoryformatversion. (Jelmer Vernooĳ, #803)

 * Fix ACK/NACK handling in archive command handling in dulwich.client.
   (DzmitrySudnik, #805)

0.20.6	2020-08-29

 * Add a ``RefsContainer.watch`` interface.
   (Jelmer Vernooĳ, #751)

 * Fix pushing of new branches from porcelain.push.
   (Jelmer Vernooĳ, #788)

 * Honor shallows when pushing from a shallow clone.
   (Jelmer Vernooĳ, #794)

 * Fix porcelain.path_to_tree_path for Python 3.5.
   (Boris Feld, #777)

 * Add support for honor proxy environment variables for HTTP.
   (Aurélien Campéas, #797)

0.20.5	2020-06-22

 * Print a clearer exception when setup.py is executed on Python < 3.5.
   (Jelmer Vernooĳ, #783)

 * Send an empty pack to clients if they requested objects, even if they
   already have those objects. Thanks to Martijn Pieters for
   the detailed bug report. (Jelmer Vernooĳ, #781)

 * porcelain.pull: Don't ask for objects that we already have.
   (Jelmer Vernooĳ, #782)

 * Add LCA implementation. (Kevin Hendricks)

 * Add functionality for finding the merge base. (Kevin Hendricks)

 * Check for diverged branches during push.
   (Jelmer Vernooĳ, #494)

 * Check for fast-forward during pull. (Jelmer Vernooĳ, #666)

 * Return a SendPackResult object from
   GitClient.send_pack(). (Jelmer Vernooĳ)

 * ``GitClient.send_pack`` now sets the ``ref_status`` attribute
   on its return value to a dictionary mapping ref names
   to error messages. Previously, it raised UpdateRefsError
   if any of the refs failed to update.
   (Jelmer Vernooĳ, #780)

 * Add a ``porcelain.Error`` object that most errors in porcelain
   derive from. (Jelmer Vernooĳ)

 * Fix argument parsing in dulwich command-line app.
   (Jelmer Vernooĳ, #784)

0.20.3	2020-06-14

 * Add support for remembering remote refs after push/pull.
   (Jelmer Vernooĳ, #752)

 * Support passing tree and output encoding to
   dulwich.patch.unified_diff. (Jelmer Vernooĳ, #763)

 * Fix pushing of new refs over HTTP(S) when there are
   no new objects to be sent.
   (Jelmer Vernooĳ, #739)

 * Raise new error HTTPUnauthorized when the server sends
   back a 401. The client can then retry with credentials.
   (Jelmer Vernooĳ, #691)

 * Move the guts of bin/dulwich to dulwich.cli, so it is easier to
   test or import. (Jelmer Vernooĳ)

 * Install dulwich script from entry_points when setuptools is available,
   making it slightly easier to use on Windows. (Jelmer Vernooĳ, #540)

 * Set python_requires>=3.5 in setup.py. (Manuel Jacob)

0.20.2	2020-06-01

 * Brown bag release to fix uploads of Windows wheels.

0.20.1	2020-06-01

 * Publish binary wheels for: Windows, Linux, Mac OS X.
   (Jelmer Vernooĳ, #711, #710, #629)

0.20.0	2020-06-01

 * Drop support for Python 2. (Jelmer Vernooĳ)

 * Only return files from the loose store that look like git objects.
   (Nicolas Dandrimont)

 * Ignore agent= capability if sent by client.
   (Jelmer Vernooĳ)

 * Don't break when encountering block devices.
   (Jelmer Vernooĳ)

 * Decode URL paths in HttpGitClient using utf-8 rather than file system
   encoding. (Manuel Jacob)

 * Fix pushing from a shallow clone.
   (Brecht Machiels, #705)

0.19.16	2020-04-17

 * Don't send "deepen None" to server if graph walker
   supports shallow. (Jelmer Vernooĳ, #747)

 * Support tweaking the compression level for
   loose objects through the "core.looseCompression" and
   "core.compression" settings. (Jelmer Vernooĳ)

 * Support tweaking the compression level for
   pack objects through the "core.packCompression" and
   "core.compression" settings. (Jelmer Vernooĳ)

 * Add a "dulwich.contrib.diffstat" module.
   (Kevin Hendricks)

0.19.15	2020-01-26

 * Properly handle files that are just executable for the
   current user. (Jelmer Vernooĳ, #734)

 * Fix handling of stored encoding in
   ``dulwich.porcelain.get_object_by_path`` on Python 3.
   (Jelmer Vernooĳ)

 * Support the include_trees and rename_detector arguments
   at the same time when diffing trees.
   (Jelmer Vernooĳ)

0.19.14	2019-11-30

 * Strip superfluous <> around email. (monnerat)

 * Stop checking for ref validity client-side. Users can
   still call check_wants manually. (Jelmer Vernooĳ)

 * Switch over to Google-style docstrings.
   (Jelmer Vernooĳ)

 * Add a ``dulwich.porcelain.active_branch`` function.
   (Jelmer Vernooĳ)

 * Cleanup new directory if clone fails. (Jelmer Vernooĳ, #733)

 * Expand "~" in global exclude path. (Jelmer Vernooĳ)

0.19.13	2019-08-19

 BUG FIXES

 * Avoid ``PermissionError``, since it is Python3-specific.
   (Jelmer Vernooĳ)

 * Fix regression that added a dependency on C git for the
   test suite. (Jelmer Vernooĳ, #720)

 * Fix compatibility with Python 3.8 - mostly deprecation warnings.
   (Jelmer Vernooĳ)

0.19.12	2019-08-13

 BUG FIXES

 * Update directory detection for `get_unstaged_changes` for Python 3.
   (Boris Feld, #684)

 * Add a basic ``porcelain.clean``. (Lane Barlow, #398)

 * Fix output format of ``porcelain.diff`` to match that of
   C Git. (Boris Feld)

 * Return a 404 not found error when repository is not found.

 * Mark ``.git`` directories as hidden on Windows.
   (Martin Packman, #585)

 * Implement ``RefsContainer.__iter__``
   (Jelmer Vernooĳ, #717)

 * Don't trust modes if they can't be modified after a file has been created.
   (Jelmer Vernooĳ, #719)

0.19.11	2019-02-07

 IMPROVEMENTS

 * Use fullname from gecos field, if available.
   (Jelmer Vernooĳ)

 * Support ``GIT_AUTHOR_NAME`` / ``GIT_AUTHOR_EMAIL``.
   (Jelmer Vernooĳ)

 * Add support for short ids in parse_commit. (Jelmer Vernooĳ)

 * Add support for ``prune`` and ``prune_tags`` arguments
   to ``porcelain.fetch``. (Jelmer Vernooĳ, #681)

 BUG FIXES

  * Fix handling of race conditions when new packs appear.
    (Jelmer Vernooĳ)

0.19.10	2018-01-15

 IMPROVEMENTS

 * Add `dulwich.porcelain.write_tree`.
   (Jelmer Vernooĳ)

 * Support reading ``MERGE_HEADS`` in ``Repo.do_commit``.
   (Jelmer Vernooĳ)

 * Import from ``collections.abc`` rather than ``collections`` where
   applicable. Required for 3.8 compatibility.
   (Jelmer Vernooĳ)

 * Support plain strings as refspec arguments to
   ``dulwich.porcelain.push``. (Jelmer Vernooĳ)

 * Add support for creating signed tags.
   (Jelmer Vernooĳ, #542)

 BUG FIXES

 *  Handle invalid ref that pretends to be a sub-folder under a valid ref.
    (KS Chan)

0.19.9	2018-11-17

 BUG FIXES

 * Avoid fetching ghosts in ``Repo.fetch``.
   (Jelmer Vernooĳ)

 * Preserve port and username in parsed HTTP URLs.
   (Jelmer Vernooĳ)

 * Add basic server side implementation of ``git-upload-archive``.
   (Jelmer Vernooĳ)

0.19.8	2018-11-06

 * Fix encoding when reading README file in setup.py.
   (egor <egor@sourced.tech>, #668)

0.19.7	2018-11-05

 CHANGES

  * Drop support for Python 3 < 3.4. This is because
    pkg_resources (which get used by setuptools and mock)
    no longer supports 3.3 and earlier. (Jelmer Vernooĳ)

 IMPROVEMENTS

  * Support ``depth`` argument to ``GitClient.fetch_pack`` and support
    fetching and updating shallow metadata. (Jelmer Vernooĳ, #240)

 BUG FIXES

  * Don't write to stdout and stderr when they are not available
    (such as is the case for pythonw). (Sylvia van Os, #652)

  * Fix compatibility with newer versions of git, which expect CONTENT_LENGTH
    to be set to 0 for empty body requests. (Jelmer Vernooĳ, #657)

  * Raise an exception client-side when a caller tries to request
    SHAs that are not directly referenced the servers' refs.
    (Jelmer Vernooĳ)

  * Raise more informative errors when unable to connect to repository
    over SSH or subprocess. (Jelmer Vernooĳ)

  * Handle commit identity fields with multiple ">" characters.
    (Nicolas Dandrimont)

 IMPROVEMENTS

  * ``dulwich.porcelain.get_object_by_path`` method for easily
    accessing a path in another tree. (Jelmer Vernooĳ)

  * Support the ``i18n.commitEncoding`` setting in config.
    (Jelmer Vernooĳ)

0.19.6	2018-08-11

 BUG FIXES

  * Fix support for custom transport arguments in ``dulwich.porcelain.clone``.
    (Semyon Slepov)

  * Fix compatibility with Python 3.8 (Jelmer Vernooĳ, Daniel M. Capella)

  * Fix some corner cases in ``path_to_tree_path``. (Romain Keramitas)

  * Support paths as bytestrings in various places in ``dulwich.index``
    (Jelmer Vernooĳ)

  * Avoid setup.cfg for now, since it seems to break pypi metadata.
    (Jelmer Vernooĳ, #658)

0.19.5	2018-07-08

 IMPROVEMENTS

  * Add ``porcelain.describe``. (Sylvia van Os)

 BUG FIXES

  * Fix regression in ``dulwich.porcelain.clone`` that prevented cloning
    of remote repositories. (Jelmer Vernooĳ, #639)

  * Don't leave around empty parent directories for removed refs.
    (Damien Tournoud, #640)

0.19.4	2018-06-24

 IMPROVEMENTS

  * Add ``porcelain.ls_files``. (Jelmer Vernooĳ)

  * Add ``Index.items``. (Jelmer Vernooĳ)

 BUG FIXES

  * Avoid unicode characters (e.g. the digraph ĳ in my surname) in setup.cfg,
    since setuptools doesn't deal well with them. See
    https://github.com/pypa/setuptools/issues/1062. (Jelmer Vernooĳ, #637)

0.19.3	2018-06-17

 IMPROVEMENTS

  * Add really basic `dulwich.porcelain.fsck` implementation.
    (Jelmer Vernooĳ)

  * When the `DULWICH_PDB` environment variable is set, make
    SIGQUIT open pdb in the 'dulwich' command.

  * Add `checkout` argument to `Repo.clone`.
    (Jelmer Vernooĳ, #503)

  * Add `Repo.get_shallow` method. (Jelmer Vernooĳ)

  * Add basic `dulwich.stash` module. (Jelmer Vernooĳ)

  * Support a `prefix` argument to `dulwich.archive.tar_stream`.
    (Jelmer Vernooĳ)

 BUG FIXES

  * Fix handling of encoding for tags. (Jelmer Vernooĳ, #608)

  * Fix tutorial tests on Python 3. (Jelmer Vernooĳ, #573)

  * Fix remote refs created by `porcelain.fetch`. (Daniel Andersson, #623)

  * More robust pack creation on Windows. (Daniel Andersson)

  * Fix recursive option for `porcelain.ls_tree`. (Romain Keramitas)

 TESTS

  * Some improvements to paramiko tests. (Filipp Frizzy)

0.19.2	2018-04-07

 BUG FIXES

  * Fix deprecated Index.iterblobs method.
    (Jelmer Vernooĳ)

0.19.1	2018-04-05

 IMPROVEMENTS

  * Add 'dulwich.mailmap' file for reading mailmap files.
    (Jelmer Vernooĳ)

  * Dulwich no longer depends on urllib3[secure]. Instead,
    "dulwich[https]" can be used to pull in the necessary
    dependencies for HTTPS support. (Jelmer Vernooĳ, #616)

  * Support the `http.sslVerify` and `http.sslCAInfo`
    configuration options. (Jelmer Vernooĳ)

  * Factor out `dulwich.client.parse_rsync_url` function.
    (Jelmer Vernooĳ)

  * Fix repeat HTTP requests using the same smart HTTP client.
    (Jelmer Vernooĳ)

  * New 'client.PLinkSSHVendor' for creating connections using PuTTY's plink.exe.
    (Adam Bradley, Filipp Frizzy)

  * Only pass in `key_filename` and `password` to SSHVendor
    implementations if those parameters are set.
    (This helps with older SSHVendor implementations)
    (Jelmer Vernooĳ)

 API CHANGES

  * Index.iterblobs has been renamed to Index.iterobjects.
    (Jelmer Vernooĳ)

0.19.0	2018-03-10

 BUG FIXES

  * Make `dulwich.archive` set the gzip header file modification time so that
    archives created from the same Git tree are always identical.
    (#577, Jonas Haag)

  * Allow comment characters (#, ;) within configuration file strings
    (Daniel Andersson, #579)

  * Raise exception when passing in invalid author/committer values
    to Repo.do_commit(). (Jelmer Vernooĳ, #602)

 IMPROVEMENTS

  * Add a fastimport ``extra``. (Jelmer Vernooĳ)

  * Start writing reflog entries. (Jelmer Vernooĳ)

  * Add ability to use password and keyfile ssh options with SSHVendor. (Filipp Kucheryavy)

  * Add ``change_type_same`` flag to ``tree_changes``.
    (Jelmer Vernooĳ)

 API CHANGES

  * ``GitClient.send_pack`` now accepts a ``generate_pack_data``
    rather than a ``generate_pack_contents`` function for
    performance reasons. (Jelmer Vernooĳ)

  * Dulwich now uses urllib3 internally for HTTP requests.
    The `opener` argument to `dulwich.client.HttpGitClient` that took a
    `urllib2` opener instance has been replaced by a `pool_manager` argument
    that takes a `urllib3` pool manager instance.
    (Daniel Andersson)

0.18.6	2017-11-11

 BUG FIXES

  * Fix handling of empty repositories in ``porcelain.clone``.
    (#570, Jelmer Vernooĳ)

  * Raise an error when attempting to add paths that are not under the
    repository. (Jelmer Vernooĳ)

  * Fix error message for missing trailing ]. (Daniel Andersson)

  * Raise EmptyFileException when corruption (in the form of an empty
    file) is detected. (Antoine R. Dumont, #582)

  IMPROVEMENTS

  * Enforce date field parsing consistency. This also add checks on
    those date fields for potential overflow.
    (Antoine R. Dumont, #567)

0.18.5	2017-10-29

 BUG FIXES

  * Fix cwd for hooks. (Fabian Grünbichler)

  * Fix setting of origin in config when non-standard origin is passed into
    ``Repo.clone``. (Kenneth Lareau, #565)

  * Prevent setting SSH arguments from SSH URLs when using SSH through a
    subprocess. Note that Dulwich doesn't support cloning submodules.
    (CVE-2017-16228) (Jelmer Vernooĳ)

 IMPROVEMENTS

  * Silently ignored directories in ``Repo.stage``.
    (Jelmer Vernooĳ, #564)

 API CHANGES

  * GitFile now raises ``FileLocked`` when encountering a lock
    rather than OSError(EEXIST). (Jelmer Vernooĳ)

0.18.4	2017-10-01

 BUG FIXES

  * Make default User-Agent start with "git/" because GitHub won't response to
    HTTP smart server requests otherwise (and reply with a 404).
    (Jelmer vernooĳ, #562)

0.18.3	2017-09-03

 BUG FIXES

  * Read config during porcelain operations that involve remotes.
    (Jelmer Vernooĳ, #545)

  * Fix headers of empty chunks in unified diffs. (Taras Postument, #543)

  * Properly follow redirects over HTTP. (Jelmer Vernooĳ, #117)

 IMPROVEMENTS

  * Add ``dulwich.porcelain.update_head``. (Jelmer Vernooĳ, #439)

  * ``GitClient.fetch_pack`` now returns symrefs.
    (Jelmer Vernooĳ, #485)

  * The server now supports providing symrefs.
    (Jelmer Vernooĳ, #485)

  * Add ``dulwich.object_store.commit_tree_changes`` to incrementally
    commit changes to a tree structure. (Jelmer Vernooĳ)

  * Add basic ``PackBasedObjectStore.repack`` method.
    (Jelmer Vernooĳ, Earl Chew, #296, #549, #552)

0.18.2	2017-08-01

 TEST FIXES

  * Use constant timestamp so tests pass in all timezones, not just BST.
    (Jelmer Vernooĳ)

0.18.1	2017-07-31

 BUG FIXES

  * Fix syntax error in dulwich.contrib.test_swift_smoke.
    (Jelmer Vernooĳ)

0.18.0	2017-07-31

 BUG FIXES

  * Fix remaining tests on Windows. (Jelmer Vernooĳ, #493)

  * Fix build of C extensions with Python 3 on Windows.
    (Jelmer Vernooĳ)

  * Pass 'mkdir' argument onto Repo.init_bare in Repo.clone.
    (Jelmer Vernooĳ, #504)

  * In ``dulwich.porcelain.add``, if no files are specified,
    add from current working directory rather than repository root.
    (Jelmer Vernooĳ, #521)

  * Properly deal with submodules in 'porcelain.status'.
    (Jelmer Vernooĳ, #517)

  * ``dulwich.porcelain.remove`` now actually removes files from
    disk, not just from the index. (Jelmer Vernooĳ, #488)

  * Fix handling of "reset" command with markers and without
    "from". (Antoine Pietri)

  * Fix handling of "merge" command with markers. (Antoine Pietri)

  * Support treeish argument to porcelain.reset(), rather than
    requiring a ref/commit id. (Jelmer Vernooĳ)

  * Handle race condition when mtime doesn't change between writes/reads.
    (Jelmer Vernooĳ, #541)

  * Fix ``dulwich.porcelain.show`` on commits with Python 3.
    (Jelmer Vernooĳ, #532)

 IMPROVEMENTS

  * Add basic support for reading ignore files in ``dulwich.ignore``.
    ``dulwich.porcelain.add`` and ``dulwich.porcelain.status`` now honor
    ignores. (Jelmer Vernooĳ, Segev Finer, #524, #526)

  * New ``dulwich.porcelain.check_ignore`` command.
    (Jelmer Vernooĳ)

  * ``dulwich.porcelain.status`` now supports a ``ignored`` argument.
    (Jelmer Vernooĳ)

 DOCUMENTATION

  * Clarified docstrings for Client.{send_pack,fetch_pack} implementations.
    (Jelmer Vernooĳ, #523)

0.17.3	2017-03-20

 PLATFORM SUPPORT

  * List Python 3.3 as supported. (Jelmer Vernooĳ, #513)

 BUG FIXES

  * Fix compatibility with pypy 3. (Jelmer Vernooĳ)

0.17.2	2017-03-19

 BUG FIXES

  * Add workaround for
    https://bitbucket.org/pypy/pypy/issues/2499/cpyext-pystring_asstring-doesnt-work,
    fixing Dulwich when used with C extensions on pypy < 5.6. (Victor Stinner)

  * Properly quote config values with a '#' character in them.
    (Jelmer Vernooij, #511)

0.17.1	2017-03-01

 IMPROVEMENTS

  * Add basic 'dulwich pull' command. (Jelmer Vernooĳ)

 BUG FIXES

  * Cope with existing submodules during pull.
    (Jelmer Vernooĳ, #505)

0.17.0	2017-03-01

 TEST FIXES

  * Skip test that requires sync to synchronize filesystems if os.sync is
    not available. (Koen Martens)

 IMPROVEMENTS

  * Implement MemoryRepo.{set_description,get_description}.
    (Jelmer Vernooĳ)

  * Raise exception in Repo.stage() when absolute paths are
    passed in. Allow passing in relative paths to
    porcelain.add().(Jelmer Vernooij)

 BUG FIXES

  * Handle multi-line quoted values in config files.
    (Jelmer Vernooĳ, #495)

  * Allow porcelain.clone of repository without HEAD.
    (Jelmer Vernooĳ, #501)

  * Support passing tag ids to Walker()'s include argument.
    (Jelmer Vernooĳ)

  * Don't strip trailing newlines from extra headers.
    (Nicolas Dandrimont)

  * Set bufsize=0 for subprocess interaction with SSH client.
    Fixes hangs on Python 3. (René Stern, #434)

  * Don't drop first slash for SSH paths, except for those
    starting with "~". (Jelmer Vernooij, René Stern, #463)

  * Properly log off after retrieving just refs.
    (Jelmer Vernooij)

0.16.3	2016-01-14

 TEST FIXES

  * Remove racy check that relies on clock time changing between writes.
    (Jelmer Vernooij)

 IMPROVEMENTS

  * Add porcelain.remote_add. (Jelmer Vernooĳ)

0.16.2	2016-01-14

 IMPROVEMENTS

  * Fixed failing test-cases on windows.
    (Koen Martens)

 API CHANGES

  * Repo is now a context manager, so that it can be easily
    closed using a ``with`` statement. (Søren Løvborg)

 TEST FIXES

  * Only run worktree list compat tests against git 2.7.0,
    when 'git worktree list' was introduced. (Jelmer Vernooĳ)

 BUG FIXES

  * Ignore filemode when building index when core.filemode
    is false.
    (Koen Martens)

  * Initialize core.filemode configuration setting by
    probing the filesystem for trustable permissions.
    (Koen Martens)

  * Fix ``porcelain.reset`` to respect the committish argument.
    (Koen Martens)

  * Fix dulwich.porcelain.ls_remote() on Python 3.
    (#471, Jelmer Vernooĳ)

  * Allow both unicode and byte strings for host paths
    in dulwich.client. (#435, Jelmer Vernooĳ)

  * Add remote from porcelain.clone. (#466, Jelmer Vernooĳ)

  * Fix unquoting of credentials before passing to urllib2.
    (#475, Volodymyr Holovko)

  * Cope with submodules in `build_index_from_tree`.
    (#477, Jelmer Vernooĳ)

  * Handle deleted files in `get_unstaged_changes`.
    (#483, Doug Hellmann)

  * Don't overwrite files when they haven't changed in
    `build_file_from_blob`.
    (#479, Benoît HERVIER)

  * Check for existence of index file before opening pack.
    Fixes a race when new packs are being added.
    (#482, wme)

0.16.1	2016-12-25

 BUG FIXES

  * Fix python3 compatibility for dulwich.contrib.release_robot.
    (Jelmer Vernooĳ)

0.16.0	2016-12-24

 IMPROVEMENTS

  * Add support for worktrees. See `git-worktree(1)` and
    `gitrepository-layout(5)`. (Laurent Rineau)

  * Add support for `commondir` file in Git control
    directories. (Laurent Rineau)

  * Add support for passwords in HTTP URLs.
    (Jon Bain, Mika Mäenpää)

  * Add `release_robot` script to contrib,
    allowing easy finding of current version based on Git tags.
    (Mark Mikofski)

  * Add ``Blob.splitlines`` method.
    (Jelmer Vernooij)

 BUG FIXES

  * Fix handling of ``Commit.tree`` being set to an actual
    tree object rather than a tree id. (Jelmer Vernooij)

  * Return remote refs from LocalGitClient.fetch_pack(),
    consistent with the documentation for that method.
    (#461, Jelmer Vernooĳ)

  * Fix handling of unknown URL schemes in get_transport_and_path.
    (#465, Jelmer Vernooij)

0.15.0	2016-10-09

 BUG FIXES

  * Allow missing trailing LF when reading service name from
    HTTP servers. (Jelmer Vernooij, Andrew Shadura, #442)

  * Fix dulwich.porcelain.pull() on Python3. (Jelmer Vernooij, #451)

  * Properly pull in tags during dulwich.porcelain.clone.
    (Jelmer Vernooĳ, #408)

 CHANGES

  * Changed license from "GNU General Public License, version 2.0 or later"
    to "Apache License, version 2.0 or later or GNU General Public License,
    version 2.0 or later". (#153)

 IMPROVEMENTS

  * Add ``dulwich.porcelain.ls_tree`` implementation. (Jelmer Vernooij)

0.14.1	2016-07-05

 BUG FIXES

  * Fix regression removing untouched refs when pushing over SSH.
    (Jelmer Vernooĳ #441)

  * Skip Python3 tests for SWIFT contrib module, as it has not yet
    been ported.

0.14.0	2016-07-03

 BUG FIXES

  * Fix ShaFile.id after modification of a copied ShaFile.
    (Félix Mattrat, Jelmer Vernooĳ)

  * Support removing refs from porcelain.push.
    (Jelmer Vernooĳ, #437)

  * Stop magic protocol ref `capabilities^{}` from leaking out
    to clients. (Jelmer Vernooĳ, #254)

 IMPROVEMENTS

  * Add `dulwich.config.parse_submodules` function.

  * Add `RefsContainer.follow` method. (#438)

0.13.0	2016-04-24

 IMPROVEMENTS

  * Support `ssh://` URLs in get_transport_and_path_from_url().
    (Jelmer Vernooĳ, #402)

  * Support missing empty line after headers in Git commits and tags.
    (Nicolas Dandrimont, #413)

  * Fix `dulwich.porcelain.status` when used in empty trees.
    (Jelmer Vernooĳ, #415)

  * Return copies of objects in MemoryObjectStore rather than
    references, making the behaviour more consistent with that of
    DiskObjectStore. (Félix Mattrat, Jelmer Vernooĳ)

  * Fix ``dulwich.web`` on Python3. (#295, Jonas Haag)

 CHANGES

  * Drop support for Python 2.6.

  * Fix python3 client web support. (Jelmer Vernooĳ)

 BUG FIXES

  * Fix hang on Gzip decompression. (Jonas Haag)

  * Don't rely on working tell() and seek() methods
    on wsgi.input. (Jonas Haag)

  * Support fastexport/fastimport functionality on python3 with newer
    versions of fastimport (>= 0.9.5). (Jelmer Vernooĳ, Félix Mattrat)

0.12.0	2015-12-13

 IMPROVEMENTS

  * Add a `dulwich.archive` module that can create tarballs.
    Based on code from Jonas Haag in klaus.

  * Add a `dulwich.reflog` module for reading and writing reflogs.
    (Jelmer Vernooĳ)

  * Fix handling of ambiguous refs in `parse_ref` to make
    it match the behaviour described in https://git-scm.com/docs/gitrevisions.
    (Chris Bunney)

  * Support Python3 in C modules. (Lele Gaifax)

 BUG FIXES

  * Simplify handling of SSH command invocation.
    Fixes quoting of paths. Thanks, Thomas Liebetraut. (#384)

  * Fix inconsistent handling of trailing slashes for DictRefsContainer. (#383)

  * Add hack to support thin packs duing fetch(), albeit while requiring the
    entire pack file to be loaded into memory. (jsbain)

 CHANGES

  * This will be the last release to support Python 2.6.

0.11.2	2015-09-18

 IMPROVEMENTS

  * Add support for agent= capability. (Jelmer Vernooĳ, #298)

  * Add support for quiet capability. (Jelmer Vernooĳ)

 CHANGES

  * The ParamikoSSHVendor class has been moved to
  * dulwich.contrib.paramiko_vendor, as it's currently untested.
    (Jelmer Vernooĳ, #364)

0.11.1	2015-09-13

 Fix-up release to exclude broken blame.py file.

0.11.0	2015-09-13

 IMPROVEMENTS

  * Extended Python3 support to most of the codebase.
    (Gary van der Merwe, Jelmer Vernooĳ)
  * The `Repo` object has a new `close` method that can be called to close any
    open resources. (Gary van der Merwe)
  * Support 'git.bat' in SubprocessGitClient on Windows.
    (Stefan Zimmermann)
  * Advertise 'ofs-delta' capability in receive-pack server side
    capabilities. (Jelmer Vernooĳ)
  * Switched `default_local_git_client_cls` to `LocalGitClient`.
    (Gary van der Merwe)
  * Add `porcelain.ls_remote` and `GitClient.get_refs`.
    (Michael Edgar)
  * Add `Repo.discover` method. (B. M. Corser)
  * Add `dulwich.objectspec.parse_refspec`. (Jelmer Vernooĳ)
  * Add `porcelain.pack_objects` and `porcelain.repack`.
    (Jelmer Vernooĳ)

 BUG FIXES

  * Fix handling of 'done' in graph walker and implement the
    'no-done' capability. (Tommy Yu, #88)

  * Avoid recursion limit issues resolving deltas. (William Grant, #81)

  * Allow arguments in local client binary path overrides.
    (Jelmer Vernooĳ)

  * Fix handling of commands with arguments in paramiko SSH
    client. (Andreas Klöckner, Jelmer Vernooĳ, #363)

  * Fix parsing of quoted strings in configs. (Jelmer Vernooĳ, #305)

0.10.1  2015-03-25

 BUG FIXES

  * Return `ApplyDeltaError` when encountering delta errors
    in both C extensions and native delta application code.
    (Jelmer Vernooĳ, #259)

0.10.0	2015-03-22

 BUG FIXES

  * In dulwich.index.build_index_from_tree, by default
    refuse to create entries that start with .git/.
    (Jelmer Vernooĳ, CVE-2014-9706)

  * Fix running of testsuite when installed.
    (Jelmer Vernooĳ, #223)

  * Use a block cache in _find_content_rename_candidates(),
    improving performance. (Mike Williams)

  * Add support for ``core.protectNTFS`` setting.
    (Jelmer Vernooĳ)

  * Fix TypeError when fetching empty updates.
    (Hwee Miin Koh)

  * Resolve delta refs when pulling into a MemoryRepo.
    (Max Shawabkeh, #256)

  * Fix handling of tags of non-commits in missing object finder.
    (Augie Fackler, #211)

  * Explicitly disable mmap on plan9 where it doesn't work.
    (Jeff Sickel)

 IMPROVEMENTS

  * New public method `Repo.reset_index`. (Jelmer Vernooĳ)

  * Prevent duplicate parsing of loose files in objects
    directory when reading. Thanks to David Keijser for the
    report. (Jelmer Vernooĳ, #231)

0.9.9	2015-03-20

 SECURITY BUG FIXES

  * Fix buffer overflow in C implementation of pack apply_delta().
    (CVE-2015-0838)

    Thanks to Ivan Fratric of the Google Security Team for
    reporting this issue.
    (Jelmer Vernooĳ)

0.9.8	2014-11-30

 BUG FIXES

  * Various fixes to improve test suite running on Windows.
    (Gary van der Merwe)

  * Limit delta copy length to 64K in v2 pack files. (Robert Brown)

  * Strip newline from final ACKed SHA while fetching packs.
    (Michael Edgar)

  * Remove assignment to PyList_SIZE() that was causing segfaults on
    pypy. (Jelmer Vernooĳ, #196)

 IMPROVEMENTS

  * Add porcelain 'receive-pack' and 'upload-pack'. (Jelmer Vernooĳ)

  * Handle SIGINT signals in bin/dulwich. (Jelmer Vernooĳ)

  * Add 'status' support to bin/dulwich. (Jelmer Vernooĳ)

  * Add 'branch_create', 'branch_list', 'branch_delete' porcelain.
    (Jelmer Vernooĳ)

  * Add 'fetch' porcelain. (Jelmer Vernooĳ)

  * Add 'tag_delete' porcelain. (Jelmer Vernooĳ)

  * Add support for serializing/deserializing 'gpgsig' attributes in Commit.
    (Jelmer Vernooĳ)

 CHANGES

  * dul-web is now available as 'dulwich web-daemon'.
    (Jelmer Vernooĳ)

  * dulwich.porcelain.tag has been renamed to tag_create.
    dulwich.porcelain.list_tags has been renamed to tag_list.
    (Jelmer Vernooĳ)

 API CHANGES

  * Restore support for Python 2.6. (Jelmer Vernooĳ, Gary van der Merwe)


0.9.7	2014-06-08

 BUG FIXES

  * Fix tests dependent on hash ordering. (Michael Edgar)

  * Support staging symbolic links in Repo.stage.
    (Robert Brown)

  * Ensure that all files object are closed when running the test suite.
    (Gary van der Merwe)

  * When writing OFS_DELTA pack entries, write correct offset.
    (Augie Fackler)

  * Fix handler of larger copy operations in packs. (Augie Fackler)

  * Various fixes to improve test suite running on Windows.
    (Gary van der Merwe)

  * Fix logic for extra adds of identical files in rename detector.
    (Robert Brown)

 IMPROVEMENTS

  * Add porcelain 'status'. (Ryan Faulkner)

  * Add porcelain 'daemon'. (Jelmer Vernooĳ)

  * Add `dulwich.greenthreads` module which provides support
    for concurrency of some object store operations.
    (Fabien Boucher)

  * Various changes to improve compatibility with Python 3.
    (Gary van der Merwe, Hannu Valtonen, michael-k)

  * Add OpenStack Swift backed repository implementation
    in dulwich.contrib. See README.swift for details. (Fabien Boucher)

API CHANGES

  * An optional close function can be passed to the Protocol class. This will
    be called by its close method. (Gary van der Merwe)

  * All classes with close methods are now context managers, so that they can
    be easily closed using a `with` statement. (Gary van der Merwe)

  * Remove deprecated `num_objects` argument to `write_pack` methods.
    (Jelmer Vernooĳ)

 OTHER CHANGES

  * The 'dul-daemon' script has been removed. The same functionality
    is now available as 'dulwich daemon'. (Jelmer Vernooĳ)

0.9.6	2014-04-23

 IMPROVEMENTS

  * Add support for recursive add in 'git add'.
    (Ryan Faulkner, Jelmer Vernooĳ)

  * Add porcelain 'list_tags'. (Ryan Faulkner)

  * Add porcelain 'push'. (Ryan Faulkner)

  * Add porcelain 'pull'. (Ryan Faulkner)

  * Support 'http.proxy' in HttpGitClient.
    (Jelmer Vernooĳ, #1096030)

  * Support 'http.useragent' in HttpGitClient.
    (Jelmer Vernooĳ)

  * In server, wait for clients to send empty list of
    wants when talking to empty repository.
    (Damien Tournoud)

  * Various changes to improve compatibility with
    Python 3. (Gary van der Merwe)

 BUG FIXES

  * Support unseekable 'wsgi.input' streams.
    (Jonas Haag)

  * Raise TypeError when passing unicode() object
    to Repo.__getitem__.
    (Jonas Haag)

  * Fix handling of `reset` command in dulwich.fastexport.
    (Jelmer Vernooĳ, #1249029)

  * In client, don't wait for server to close connection
    first. Fixes hang when used against GitHub
    server implementation. (Siddharth Agarwal)

  * DeltaChainIterator: fix a corner case where an object is inflated as an
    object already in the repository.
    (Damien Tournoud, #135)

  * Stop leaking file handles during pack reload. (Damien Tournoud)

  * Avoid reopening packs during pack cache reload. (Jelmer Vernooĳ)

 API CHANGES

  * Drop support for Python 2.6. (Jelmer Vernooĳ)

0.9.5	2014-02-23

 IMPROVEMENTS

  * Add porcelain 'tag'. (Ryan Faulkner)

  * New module `dulwich.objectspec` for parsing strings referencing
    objects and commit ranges. (Jelmer Vernooĳ)

  * Add shallow branch support. (milki)

  * Allow passing urllib2 `opener` into HttpGitClient.
    (Dov Feldstern, #909037)

 CHANGES

  * Drop support for Python 2.4 and 2.5. (Jelmer Vernooĳ)

 API CHANGES

  * Remove long deprecated ``Repo.commit``, ``Repo.get_blob``,
    ``Repo.tree`` and ``Repo.tag``. (Jelmer Vernooĳ)

  * Remove long deprecated ``Repo.revision_history`` and ``Repo.ref``.
    (Jelmer Vernooĳ)

  * Remove long deprecated ``Tree.entries``. (Jelmer Vernooĳ)

 BUG FIXES

  * Raise KeyError rather than TypeError when passing in
    unicode object of length 20 or 40 to Repo.__getitem__.
    (Jelmer Vernooĳ)

  * Use 'rm' rather than 'unlink' in tests, since the latter
    does not exist on OpenBSD and other platforms.
    (Dmitrij D. Czarkoff)

0.9.4	2013-11-30

 IMPROVEMENTS

  * Add ssh_kwargs attribute to ParamikoSSHVendor. (milki)

  * Add Repo.set_description(). (Víðir Valberg Guðmundsson)

  * Add a basic `dulwich.porcelain` module. (Jelmer Vernooĳ, Marcin Kuzminski)

  * Various performance improvements for object access.
    (Jelmer Vernooĳ)

  * New function `get_transport_and_path_from_url`,
    similar to `get_transport_and_path` but only
    supports URLs.
    (Jelmer Vernooĳ)

  * Add support for file:// URLs in `get_transport_and_path_from_url`.
    (Jelmer Vernooĳ)

  * Add LocalGitClient implementation.
    (Jelmer Vernooĳ)

 BUG FIXES

  * Support filesystems with 64bit inode and device numbers.
    (André Roth)

 CHANGES

  * Ref handling has been moved to dulwich.refs.
    (Jelmer Vernooĳ)

 API CHANGES

  * Remove long deprecated RefsContainer.set_ref().
    (Jelmer Vernooĳ)

  * Repo.ref() is now deprecated in favour of Repo.refs[].
    (Jelmer Vernooĳ)

FEATURES

  * Add support for graftpoints. (milki)

0.9.3	2013-09-27

 BUG FIXES

  * Fix path for stdint.h in MANIFEST.in. (Jelmer Vernooĳ)

0.9.2	2013-09-26

 BUG FIXES

  * Include stdint.h in MANIFEST.in (Mark Mikofski)

0.9.1	2013-09-22

 BUG FIXES

  * Support lookups of 40-character refs in BaseRepo.__getitem__. (Chow Loong Jin, Jelmer Vernooĳ)

  * Fix fetching packs with side-band-64k capability disabled. (David Keijser, Jelmer Vernooĳ)

  * Several fixes in send-pack protocol behaviour - handling of empty pack files and deletes.
    (milki, #1063087)

  * Fix capability negotiation when fetching packs over HTTP.
    (#1072461, William Grant)

  * Enforce determine_wants returning an empty list rather than None. (Fabien Boucher, Jelmer Vernooĳ)

  * In the server, support pushes just removing refs. (Fabien Boucher, Jelmer Vernooĳ)

 IMPROVEMENTS

  * Support passing a single revision to BaseRepo.get_walker() rather than a list of revisions. 
    (Alberto Ruiz)

  * Add `Repo.get_description` method. (Jelmer Vernooĳ)

  * Support thin packs in Pack.iterobjects() and Pack.get_raw().
    (William Grant)

  * Add `MemoryObjectStore.add_pack` and `MemoryObjectStore.add_thin_pack` methods.
    (David Bennett)

  * Add paramiko-based SSH vendor. (Aaron O'Mullan)

  * Support running 'dulwich.server' and 'dulwich.web' using 'python -m'.
    (Jelmer Vernooĳ)

  * Add ObjectStore.close(). (Jelmer Vernooĳ)

  * Raise appropriate NotImplementedError when encountering dumb HTTP servers.
    (Jelmer Vernooĳ)

 API CHANGES

  * SSHVendor.connect_ssh has been renamed to SSHVendor.run_command.
    (Jelmer Vernooĳ)

  * ObjectStore.add_pack() now returns a 3-tuple. The last element will be an
    abort() method that can be used to cancel the pack operation.
    (Jelmer Vernooĳ)

0.9.0	2013-05-31

 BUG FIXES

  * Push efficiency - report missing objects only. (#562676, Artem Tikhomirov)

  * Use indentation consistent with C Git in config files.
    (#1031356, Curt Moore, Jelmer Vernooĳ)

  * Recognize and skip binary files in diff function.
    (Takeshi Kanemoto)

  * Fix handling of relative paths in dulwich.client.get_transport_and_path.
    (Brian Visel, #1169368)

  * Preserve ordering of entries in configuration.
    (Benjamin Pollack)

  * Support ~ expansion in SSH client paths. (milki, #1083439)

  * Support relative paths in alternate paths.
    (milki, Michel Lespinasse, #1175007)

  * Log all error messages from wsgiref server to the logging module. This
    makes the test suit quiet again. (Gary van der Merwe)

  * Support passing None for empty tree in changes_from_tree.
    (Kevin Watters)

  * Support fetching empty repository in client. (milki, #1060462)

 IMPROVEMENTS:

  * Add optional honor_filemode flag to build_index_from_tree.
    (Mark Mikofski)

  * Support core/filemode setting when building trees. (Jelmer Vernooĳ)

  * Add chapter on tags in tutorial. (Ryan Faulkner)

 FEATURES

  * Add support for mergetags. (milki, #963525)

  * Add support for posix shell hooks. (milki)

0.8.7	2012-11-27

 BUG FIXES

  * Fix use of alternates in ``DiskObjectStore``.{__contains__,__iter__}.
    (Dmitriy)

  * Fix compatibility with Python 2.4. (David Carr)

0.8.6	2012-11-09

 API CHANGES

  * dulwich.__init__ no longer imports client, protocol, repo and
    server modules. (Jelmer Vernooĳ)

 FEATURES

  * ConfigDict now behaves more like a dictionary.
    (Adam 'Cezar' Jenkins, issue #58)

  * HTTPGitApplication now takes an optional
    `fallback_app` argument. (Jonas Haag, issue #67)

  * Support for large pack index files. (Jameson Nash)

 TESTING

  * Make index entry tests a little bit less strict, to cope with
    slightly different behaviour on various platforms.
    (Jelmer Vernooĳ)

  * ``setup.py test`` (available when setuptools is installed) now
    runs all tests, not just the basic unit tests.
    (Jelmer Vernooĳ)

 BUG FIXES

  * Commit._deserialize now actually deserializes the current state rather than
    the previous one. (Yifan Zhang, issue #59)

  * Handle None elements in lists of TreeChange objects. (Alex Holmes)

  * Support cloning repositories without HEAD set.
    (D-Key, Jelmer Vernooĳ, issue #69)

  * Support ``MemoryRepo.get_config``. (Jelmer Vernooĳ)

  * In ``get_transport_and_path``, pass extra keyword arguments on to
    HttpGitClient. (Jelmer Vernooĳ)

0.8.5	2012-03-29

 BUG FIXES

  * Avoid use of 'with' in dulwich.index. (Jelmer Vernooĳ)

  * Be a little bit strict about OS behaviour in index tests.
    Should fix the tests on Debian GNU/kFreeBSD. (Jelmer Vernooĳ)

0.8.4	2012-03-28

 BUG FIXES

  * Options on the same line as sections in config files are now supported.
    (Jelmer Vernooĳ, #920553)

  * Only negotiate capabilities that are also supported by the server.
    (Rod Cloutier, Risto Kankkunen)

  * Fix parsing of invalid timezone offsets with two minus signs.
    (Jason R. Coombs, #697828)

  * Reset environment variables during tests, to avoid
    test isolation leaks reading ~/.gitconfig. (Risto Kankkunen)

 TESTS

  * $HOME is now explicitly specified for tests that use it to read
    ``~/.gitconfig``, to prevent test isolation issues.
    (Jelmer Vernooĳ, #920330)

 FEATURES

  * Additional arguments to get_transport_and_path are now passed
    on to the constructor of the transport. (Sam Vilain)

  * The WSGI server now transparently handles when a git client submits data
    using Content-Encoding: gzip.
    (David Blewett, Jelmer Vernooĳ)

  * Add dulwich.index.build_index_from_tree(). (milki)

0.8.3	2012-01-21

 FEATURES

  * The config parser now supports the git-config file format as
    described in git-config(1) and can write git config files.
    (Jelmer Vernooĳ, #531092, #768687)

  * ``Repo.do_commit`` will now use the user identity from
    .git/config or ~/.gitconfig if none was explicitly specified.
    (Jelmer Vernooĳ)

 BUG FIXES

  * Allow ``determine_wants`` methods to include the zero sha in their
    return value. (Jelmer Vernooĳ)

0.8.2	2011-12-18

 BUG FIXES

  * Cope with different zlib buffer sizes in sha1 file parser.
    (Jelmer Vernooĳ)

  * Fix get_transport_and_path for HTTP/HTTPS URLs.
    (Bruno Renié)

  * Avoid calling free_objects() on NULL in error cases. (Chris Eberle)

  * Fix use --bare argument to 'dulwich init'. (Chris Eberle)

  * Properly abort connections when the determine_wants function
    raises an exception. (Jelmer Vernooĳ, #856769)

  * Tweak xcodebuild hack to deal with more error output.
    (Jelmer Vernooĳ, #903840)

 FEATURES

  * Add support for retrieving tarballs from remote servers.
    (Jelmer Vernooĳ, #379087)

  * New method ``update_server_info`` which generates data
    for dumb server access. (Jelmer Vernooĳ, #731235)

0.8.1	2011-10-31

 FEATURES

  * Repo.do_commit has a new argument 'ref'.

  * Repo.do_commit has a new argument 'merge_heads'. (Jelmer Vernooĳ)

  * New ``Repo.get_walker`` method. (Jelmer Vernooĳ)

  * New ``Repo.clone`` method. (Jelmer Vernooĳ, #725369)

  * ``GitClient.send_pack`` now supports the 'side-band-64k' capability.
    (Jelmer Vernooĳ)

  * ``HttpGitClient`` which supports the smart server protocol over
    HTTP. "dumb" access is not yet supported. (Jelmer Vernooĳ, #373688)

  * Add basic support for alternates. (Jelmer Vernooĳ, #810429)

 CHANGES

  * unittest2 or python >= 2.7 is now required for the testsuite.
    testtools is no longer supported. (Jelmer Vernooĳ, #830713)

 BUG FIXES

  * Fix compilation with older versions of MSVC.  (Martin gz)

  * Special case 'refs/stash' as a valid ref. (Jelmer Vernooĳ, #695577)

  * Smart protocol clients can now change refs even if they are
    not uploading new data. (Jelmer Vernooĳ, #855993)

  * Don't compile C extensions when running in pypy.
    (Ronny Pfannschmidt, #881546)

  * Use different name for strnlen replacement function to avoid clashing
    with system strnlen. (Jelmer Vernooĳ, #880362)

 API CHANGES

  * ``Repo.revision_history`` is now deprecated in favor of ``Repo.get_walker``.
    (Jelmer Vernooĳ)

0.8.0	2011-08-07

 FEATURES

  * New DeltaChainIterator abstract class for quickly iterating all objects in
    a pack, with implementations for pack indexing and inflation.
    (Dave Borowitz)

  * New walk module with a Walker class for customizable commit walking.
    (Dave Borowitz)

  * New tree_changes_for_merge function in diff_tree. (Dave Borowitz)

  * Easy rename detection in RenameDetector even without find_copies_harder.
    (Dave Borowitz)

 BUG FIXES

  * Avoid storing all objects in memory when writing pack.
    (Jelmer Vernooĳ, #813268)

  * Support IPv6 for git:// connections. (Jelmer Vernooĳ, #801543)

  * Improve performance of Repo.revision_history(). (Timo Schmid, #535118)

  * Fix use of SubprocessWrapper on Windows. (Paulo Madeira, #670035)

  * Fix compilation on newer versions of Mac OS X (Lion and up). (Ryan McKern, #794543)

  * Prevent raising ValueError for correct refs in RefContainer.__delitem__.

  * Correctly return a tuple from MemoryObjectStore.get_raw. (Dave Borowitz)

  * Fix a bug in reading the pack checksum when there are fewer than 20 bytes
    left in the buffer. (Dave Borowitz)

  * Support ~ in git:// URL paths. (Jelmer Vernooĳ, #813555)

  * Make ShaFile.__eq__ work when other is not a ShaFile. (Dave Borowitz)

  * ObjectStore.get_graph_walker() now no longer yields the same
    revision more than once. This has a significant improvement for
    performance when wide revision graphs are involved.
    (Jelmer Vernooĳ, #818168)

  * Teach ReceivePackHandler how to read empty packs. (Dave Borowitz)

  * Don't send a pack with duplicates of the same object. (Dave Borowitz)

  * Teach the server how to serve a clone of an empty repo. (Dave Borowitz)

  * Correctly advertise capabilities during receive-pack. (Dave Borowitz)

  * Fix add/add and add/rename conflicts in tree_changes_for_merge.
    (Dave Borowitz)

  * Use correct MIME types in web server. (Dave Borowitz)

 API CHANGES

  * write_pack no longer takes the num_objects argument and requires an object
    to be passed in that is iterable (rather than an iterator) and that
    provides __len__.  (Jelmer Vernooĳ)

  * write_pack_data has been renamed to write_pack_objects and no longer takes a
    num_objects argument. (Jelmer Vernooĳ)

  * take_msb_bytes, read_zlib_chunks, unpack_objects, and
    PackStreamReader.read_objects now take an additional argument indicating a
    crc32 to compute. (Dave Borowitz)

  * PackObjectIterator was removed; its functionality is still exposed by
    PackData.iterobjects. (Dave Borowitz)

  * Add a sha arg to write_pack_object to incrementally compute a SHA.
    (Dave Borowitz)

  * Include offset in PackStreamReader results. (Dave Borowitz)

  * Move PackStreamReader from server to pack. (Dave Borowitz)

  * Extract a check_length_and_checksum, compute_file_sha, and
    pack_object_header pack helper functions. (Dave Borowitz)

  * Extract a compute_file_sha function. (Dave Borowitz)

  * Remove move_in_thin_pack as a separate method; add_thin_pack now completes
    the thin pack and moves it in in one step. Remove ThinPackData as well.
    (Dave Borowitz)

  * Custom buffer size in read_zlib_chunks. (Dave Borowitz)

  * New UnpackedObject data class that replaces ad-hoc tuples in the return
    value of unpack_object and various DeltaChainIterator methods.
    (Dave Borowitz)

  * Add a lookup_path convenience method to Tree. (Dave Borowitz)

  * Optionally create RenameDetectors without passing in tree SHAs.
    (Dave Borowitz)

  * Optionally include unchanged entries in RenameDetectors. (Dave Borowitz)

  * Optionally pass a RenameDetector to tree_changes. (Dave Borowitz)

  * Optionally pass a request object through to server handlers. (Dave Borowitz)

 TEST CHANGES

  * If setuptools is installed, "python setup.py test" will now run the testsuite.
    (Jelmer Vernooĳ)

  * Add a new build_pack test utility for building packs from a simple spec.
    (Dave Borowitz)

  * Add a new build_commit_graph test utility for building commits from a
    simple spec. (Dave Borowitz)

0.7.1	2011-04-12

 BUG FIXES

  * Fix double decref in _diff_tree.c. (Ted Horst, #715528)

  * Fix the build on Windows. (Pascal Quantin)

  * Fix get_transport_and_path compatibility with pre-2.6.5 versions of Python.
    (Max Bowsher, #707438)

  * BaseObjectStore.determine_wants_all no longer breaks on zero SHAs.
    (Jelmer Vernooĳ)

  * write_tree_diff() now supports submodules.
    (Jelmer Vernooĳ)

  * Fix compilation for XCode 4 and older versions of distutils.sysconfig.
    (Daniele Sluijters)

 IMPROVEMENTS

  * Sphinxified documentation. (Lukasz Balcerzak)

  * Add Pack.keep.(Marc Brinkmann)

 API CHANGES

  * The order of the parameters to Tree.add(name, mode, sha) has changed, and
    is now consistent with the rest of Dulwich. Existing code will still
    work but print a DeprecationWarning. (Jelmer Vernooĳ, #663550)

  * Tree.entries() is now deprecated in favour of Tree.items() and
    Tree.iteritems(). (Jelmer Vernooĳ)

0.7.0	2011-01-21

 FEATURES

  * New `dulwich.diff_tree` module for simple content-based rename detection.
    (Dave Borowitz)

  * Add Tree.items(). (Jelmer Vernooĳ)

  * Add eof() and unread_pkt_line() methods to Protocol. (Dave Borowitz)

  * Add write_tree_diff(). (Jelmer Vernooĳ)

  * Add `serve_command` function for git server commands as executables.
    (Jelmer Vernooĳ)

  * dulwich.client.get_transport_and_path now supports rsync-style repository URLs.
    (Dave Borowitz, #568493)

 BUG FIXES

  * Correct short-circuiting operation for no-op fetches in the server.
    (Dave Borowitz)

  * Support parsing git mbox patches without a version tail, as generated by
    Mercurial.  (Jelmer Vernooĳ)

  * Fix dul-receive-pack and dul-upload-pack. (Jelmer Vernooĳ)

  * Zero-padded file modes in Tree objects no longer trigger an exception but
    the check code warns about them. (Augie Fackler, #581064)

  * Repo.init() now honors the mkdir flag. (#671159)

  * The ref format is now checked when setting a ref rather than when reading it back.
    (Dave Borowitz, #653527)

  * Make sure pack files are closed correctly. (Tay Ray Chuan)

 DOCUMENTATION

  * Run the tutorial inside the test suite. (Jelmer Vernooĳ)

  * Reorganized and updated the tutorial. (Jelmer Vernooĳ, Dave Borowitz, #610550,
     #610540)


0.6.2	2010-10-16

 BUG FIXES

  * HTTP server correctly handles empty CONTENT_LENGTH. (Dave Borowitz)

  * Don't error when creating GitFiles with the default mode. (Dave Borowitz)

  * ThinPackData.from_file now works with resolve_ext_ref callback.
    (Dave Borowitz)

  * Provide strnlen() on mingw32 which doesn't have it. (Hans Kolek)

  * Set bare=true in the configuration for bare repositories. (Dirk Neumann)

 FEATURES

  * Use slots for core objects to save up on memory. (Jelmer Vernooĳ)

  * Web server supports streaming progress/pack output. (Dave Borowitz)

  * New public function dulwich.pack.write_pack_header. (Dave Borowitz)

  * Distinguish between missing files and read errors in HTTP server.
    (Dave Borowitz)

  * Initial work on support for fastimport using python-fastimport.
    (Jelmer Vernooĳ)

  * New dulwich.pack.MemoryPackIndex class. (Jelmer Vernooĳ)

  * Delegate SHA peeling to the object store.  (Dave Borowitz)

 TESTS

  * Use GitFile when modifying packed-refs in tests. (Dave Borowitz)

  * New tests in test_web with better coverage and fewer ad-hoc mocks.
    (Dave Borowitz)

  * Standardize quote delimiters in test_protocol. (Dave Borowitz)

  * Fix use when testtools is installed. (Jelmer Vernooĳ)

  * Add trivial test for write_pack_header. (Jelmer Vernooĳ)

  * Refactor some of dulwich.tests.compat.server_utils. (Dave Borowitz)

  * Allow overwriting id property of objects in test utils. (Dave Borowitz)

  * Use real in-memory objects rather than stubs for server tests.
    (Dave Borowitz)

  * Clean up MissingObjectFinder. (Dave Borowitz)

 API CHANGES

  * ObjectStore.iter_tree_contents now walks contents in depth-first, sorted
    order. (Dave Borowitz)

  * ObjectStore.iter_tree_contents can optionally yield tree objects as well.
    (Dave Borowitz).

  * Add side-band-64k support to ReceivePackHandler. (Dave Borowitz)

  * Change server capabilities methods to classmethods. (Dave Borowitz)

  * Tweak server handler injection. (Dave Borowitz)

  * PackIndex1 and PackIndex2 now subclass FilePackIndex, which is 
    itself a subclass of PackIndex. (Jelmer Vernooĳ)

 DOCUMENTATION

  * Add docstrings for various functions in dulwich.objects. (Jelmer Vernooĳ)

  * Clean up docstrings in dulwich.protocol. (Dave Borowitz)

  * Explicitly specify allowed protocol commands to
    ProtocolGraphWalker.read_proto_line.  (Dave Borowitz)

  * Add utility functions to DictRefsContainer. (Dave Borowitz)


0.6.1	2010-07-22

 BUG FIXES

  * Fix memory leak in C implementation of sorted_tree_items. (Dave Borowitz)

  * Use correct path separators for named repo files. (Dave Borowitz)

  * python > 2.7 and testtools-based test runners will now also pick up skipped
    tests correctly. (Jelmer Vernooĳ)

 FEATURES

  * Move named file initialization to BaseRepo. (Dave Borowitz)

  * Add logging utilities and git/HTTP server logging. (Dave Borowitz)

  * The GitClient interface has been cleaned up and instances are now reusable.
    (Augie Fackler)

  * Allow overriding paths to executables in GitSSHClient. 
    (Ross Light, Jelmer Vernooĳ, #585204)

  * Add PackBasedObjectStore.pack_loose_objects(). (Jelmer Vernooĳ)

 TESTS

  * Add tests for sorted_tree_items and C implementation. (Dave Borowitz)

  * Add a MemoryRepo that stores everything in memory. (Dave Borowitz)

  * Quiet logging output from web tests. (Dave Borowitz)

  * More flexible version checking for compat tests. (Dave Borowitz)

  * Compat tests for servers with and without side-band-64k. (Dave Borowitz)

 CLEANUP

  * Clean up file headers. (Dave Borowitz)

 TESTS

  * Use GitFile when modifying packed-refs in tests. (Dave Borowitz)

 API CHANGES

  * dulwich.pack.write_pack_index_v{1,2} now take a file-like object
    rather than a filename. (Jelmer Vernooĳ)

  * Make dul-daemon/dul-web trivial wrappers around server functionality.
    (Dave Borowitz)

  * Move reference WSGI handler to web.py. (Dave Borowitz)

  * Factor out _report_status in ReceivePackHandler. (Dave Borowitz)

  * Factor out a function to convert a line to a pkt-line. (Dave Borowitz)


0.6.0	2010-05-22

note: This list is most likely incomplete for 0.6.0.

 BUG FIXES
 
  * Fix ReceivePackHandler to disallow removing refs without delete-refs.
    (Dave Borowitz)

  * Deal with capabilities required by the client, even if they 
    can not be disabled in the server. (Dave Borowitz)

  * Fix trailing newlines in generated patch files.
    (Jelmer Vernooĳ)

  * Implement RefsContainer.__contains__. (Jelmer Vernooĳ)

  * Cope with \r in ref files on Windows. (
    http://github.com/jelmer/dulwich/issues/#issue/13, Jelmer Vernooĳ)

  * Fix GitFile breakage on Windows. (Anatoly Techtonik, #557585)

  * Support packed ref deletion with no peeled refs. (Augie Fackler)

  * Fix send pack when there is nothing to fetch. (Augie Fackler)

  * Fix fetch if no progress function is specified. (Augie Fackler)

  * Allow double-staging of files that are deleted in the index. 
    (Dave Borowitz)

  * Fix RefsContainer.add_if_new to support dangling symrefs.
    (Dave Borowitz)

  * Non-existent index files in non-bare repositories are now treated as 
    empty. (Dave Borowitz)

  * Always update ShaFile.id when the contents of the object get changed. 
    (Jelmer Vernooĳ)

  * Various Python2.4-compatibility fixes. (Dave Borowitz)

  * Fix thin pack handling. (Dave Borowitz)
 
 FEATURES

  * Add include-tag capability to server. (Dave Borowitz)

  * New dulwich.fastexport module that can generate fastexport 
    streams. (Jelmer Vernooĳ)

  * Implemented BaseRepo.__contains__. (Jelmer Vernooĳ)

  * Add __setitem__ to DictRefsContainer. (Dave Borowitz)

  * Overall improvements checking Git objects. (Dave Borowitz)

  * Packs are now verified while they are received. (Dave Borowitz)

 TESTS

  * Add framework for testing compatibility with C Git. (Dave Borowitz)

  * Add various tests for the use of non-bare repositories. (Dave Borowitz)

  * Cope with diffstat not being available on all platforms. 
    (Tay Ray Chuan, Jelmer Vernooĳ)

  * Add make_object and make_commit convenience functions to test utils.
    (Dave Borowitz)

 API BREAKAGES

  * The 'committer' and 'message' arguments to Repo.do_commit() have 
    been swapped. 'committer' is now optional. (Jelmer Vernooĳ)

  * Repo.get_blob, Repo.commit, Repo.tag and Repo.tree are now deprecated.
    (Jelmer Vernooĳ)

  * RefsContainer.set_ref() was renamed to RefsContainer.set_symbolic_ref(),
    for clarity. (Jelmer Vernooĳ)

 API CHANGES

  * The primary serialization APIs in dulwich.objects now work 
    with chunks of strings rather than with full-text strings. 
    (Jelmer Vernooĳ)

0.5.02010-03-03

 BUG FIXES

  * Support custom fields in commits (readonly). (Jelmer Vernooĳ)

  * Improved ref handling. (Dave Borowitz)

  * Rework server protocol to be smarter and interoperate with cgit client.
    (Dave Borowitz)

  * Add a GitFile class that uses the same locking protocol for writes as 
    cgit. (Dave Borowitz)

  * Cope with forward slashes correctly in the index on Windows.
    (Jelmer Vernooĳ, #526793)

 FEATURES

  * --pure option to setup.py to allow building/installing without the C 
    extensions. (Hal Wine, Anatoly Techtonik, Jelmer Vernooĳ, #434326)

  * Implement Repo.get_config(). (Jelmer Vernooĳ, Augie Fackler)

  * HTTP dumb and smart server. (Dave Borowitz)

  * Add abstract baseclass for Repo that does not require file system 
    operations. (Dave Borowitz)

0.4.1	2010-01-03

 FEATURES

  * Add ObjectStore.iter_tree_contents(). (Jelmer Vernooĳ)

  * Add Index.changes_from_tree(). (Jelmer Vernooĳ)

  * Add ObjectStore.tree_changes(). (Jelmer Vernooĳ)

  * Add functionality for writing patches in dulwich.patch.
    (Jelmer Vernooĳ)

0.4.0	2009-10-07

 DOCUMENTATION

  * Added tutorial.

 API CHANGES

  * dulwich.object_store.tree_lookup_path will now return the mode and 
    sha of the object found rather than the object itself.

 BUG FIXES

  * Use binascii.hexlify / binascii.unhexlify for better performance.

  * Cope with extra unknown data in index files by ignoring it (for now).

  * Add proper error message when server unexpectedly hangs up. (#415843)

  * Correctly write opcode for equal in create_delta.

0.3.3	2009-07-23

 FEATURES

  * Implement ShaFile.__hash__().

  * Implement Tree.__len__()

 BUG FIXES
  
  * Check for 'objects' and 'refs' directories
    when looking for a Git repository. (#380818)

0.3.2	2009-05-20

 BUG FIXES

  * Support the encoding field in Commits.
  
  * Some Windows compatibility fixes.

  * Fixed several issues in commit support.

 FEATURES

  * Basic support for handling submodules.

0.3.1	2009-05-13

 FEATURES

  * Implemented Repo.__getitem__, Repo.__setitem__ and Repo.__delitem__ to 
    access content.

 API CHANGES

  * Removed Repo.set_ref, Repo.remove_ref, Repo.tags, Repo.get_refs and 
    Repo.heads in favor of Repo.refs, a dictionary-like object for accessing
    refs.

 BUG FIXES

  * Removed import of 'sha' module in objects.py, which was causing 
    deprecation warnings on Python 2.6.

0.3.0	2009-05-10

 FEATURES

  * A new function 'commit_tree' has been added that can commit a tree 
    based on an index.

 BUG FIXES

  * The memory usage when generating indexes has been significantly reduced.
 
  * A memory leak in the C implementation of parse_tree has been fixed.

  * The send-pack smart server command now works. (Thanks Scott Chacon)

  * The handling of short timestamps (less than 10 digits) has been fixed.

  * The handling of timezones has been fixed.

0.2.1	2009-04-30

 BUG FIXES

  * Fix compatibility with Python2.4.

0.2.0	2009-04-30

 FEATURES

  * Support for activity reporting in smart protocol client.

  * Optional C extensions for better performance in a couple of 
    places that are performance-critical.

0.1.1	2009-03-13

 BUG FIXES

  * Fixed regression in Repo.find_missing_objects()

  * Don't fetch ^{} objects from remote hosts, as requesting them 
    causes a hangup.

  * Always write pack to disk completely before calculating checksum.

 FEATURES

  * Allow disabling thin packs when talking to remote hosts.

0.1.0	2009-01-24

  * Initial release.<|MERGE_RESOLUTION|>--- conflicted
+++ resolved
@@ -7,12 +7,10 @@
 
  * Fix wheels workflow. (Jelmer Vernooĳ)
 
-<<<<<<< HEAD
  * ``Config.set`` replaces values by default, ``Config.add``
    appends them. (Jelmer Vernooĳ, #1545)
-=======
- * Bump PyO3 to 0.25. (Jelmer Vernooĳ)
->>>>>>> 5519961f
+
+* Bump PyO3 to 0.25. (Jelmer Vernooĳ)
 
 0.22.8	2025-03-02
 

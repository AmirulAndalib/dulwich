<<<<<<< HEAD
0.25.0	UNRELEASED

 * Drop support for Python 3.9. (Jelmer Vernooĳ)

 * Add support for ``git rerere`` (reuse recorded resolution) with CLI
   subcommands and porcelain functions. Supports ``rerere.enabled`` and
   ``rerere.autoupdate`` configuration. (Jelmer Vernooĳ, #1786)

 * Add support for ``git mailinfo`` command to extract patch information from
   email messages. Implements ``dulwich mailinfo`` CLI command,
   ``porcelain.mailinfo()``, and ``patch.mailinfo()`` with support for subject
   munging, -k/-b flags, --scissors, --encoding, and --message-id options.
   (Jelmer Vernooĳ, #1839)

 * Add support for column formatting. (Jelmer Vernooĳ, #1837)

 * Add ``dulwich diagnose`` command to display diagnostic information about
   the Python environment including Python version, PYTHONPATH, sys.path,
   Dulwich version, and installed dependencies with their versions.
   (Jelmer Vernooĳ, #1835)
=======
024.10	2025-11-10

 * Fix compatibility with python 3.9. (Jelmer Vernooĳ, #1991)
>>>>>>> 291b40f9

0.24.9	2025-11-10

 * Fix passing key_filename and ssh_command parameters to SSHGitClient.
   (Saugat Pachhai)

 * Relax check to support subclasses of Urllib3HttpGitClient. Fixes
   regression from 0.24.2 where subclasses of Urllib3HttpGitClient would
   not receive the config object. (Saugat Pachhai)

 * Fix test_concurrent_ref_operations_compatibility test flakiness.
   (Jelmer Vernooĳ)

 * Fix warnings in test suite. (Jelmer Vernooĳ)

0.24.8	2025-10-29

 * Add Rust implementation of pack delta creation (create_delta). The
   implementation uses the similar crate for efficient diff computation.
   (Jelmer Vernooĳ)

 * Extend ``http.extraHeader`` configuration to support per-URL settings.
   Allows configuring different HTTP headers for specific URLs using
   ``http.<url>.extraHeader`` syntax, enabling authentication in CI/CD
   environments like GitHub Actions. More specific URL configurations
   override less specific ones.  (Jelmer Vernooĳ, #882)

 * Add support for ``GIT_REFLOG_ACTION`` environment variable in porcelain
   functions. (Jelmer Vernooĳ, #1811)

 * Add support for namespace isolation via ``NamespacedRefsContainer``.
   Implements Git's namespace feature for isolating refs within a single
   repository using the ``refs/namespaces/`` prefix. (Jelmer Vernooĳ, #1809)

 * Add support for GIT_FLUSH environment variable to control output buffering
   in CLI commands. When GIT_FLUSH=1, output is flushed after each write for
   real-time visibility. (Jelmer Vernooĳ, #1810)

 * Implement ``dulwich interpret-trailers`` functionality to parse and manipulate
   structured metadata (trailers) in commit messages. Adds ``porcelain.interpret_trailers()``
   with support for parsing, adding, replacing, and formatting trailers. Also fixes
   the ``signoff`` parameter in ``porcelain.commit()`` to add ``Signed-off-by`` trailers.
   (Jelmer Vernooĳ, #1826)

 * Add support for recursive submodule updates via ``--recursive`` flag in
   ``dulwich submodule update`` command and ``recursive`` parameter in
   ``porcelain.submodule_update()``.
   (Jelmer Vernooĳ, #1813)

 * Add support for ``git maintenance`` command to optimize Git repository data.
   Implements gc, commit-graph, loose-objects, incremental-repack, pack-refs, and
   prefetch tasks. Supports automatic maintenance with ``--auto`` flag and task-specific
   configuration. (Jelmer Vernooĳ)

 * Add support for ``dulwich replace`` command to create refs that replace objects.
   (Jelmer Vernooĳ, #1834)

 * Implement advanced Git object specification support: index path lookup (``:``, ``:0:``,
   ``:1:``, ``:2:``, ``:3:``) for accessing files from the index and merge stages, and
   reflog time specifications (``@{time}``) using Git's approxidate format (e.g.,
   ``HEAD@{yesterday}`, ``master@{2.weeks.ago}``). (Jelmer Vernooĳ, #1783)

 * Add ``dulwich stripspace`` command to remove unnecessary whitespace from text.
   (Jelmer Vernooĳ, #1838)

0.24.7	2025-10-23

 * Add sparse index support for improved performance with large repositories.
   Implements reading and writing of sparse directory entries, index expansion/
   collapse operations, and the 'sdir' extension.
   (Jelmer Vernooĳ, #1797)

 * Add support for core.fsyncObjectFiles configuration option.
   (Jelmer Vernooĳ, #1817)

 * Work around typing module bug in Python 3.9.0 and 3.9.1 by using string
   annotation for Callable type in reflog.py. (Jelmer Vernooĳ, #1948)

 * Fix passing ssh_command, password, and key_filename parameters to the SSH
   vendor. Regression from 0.24.2.  (Jelmer Vernooĳ, #1945)

 * Fix LFS URL validation to prevent DNS resolution errors when ``lfs.url`` is
   configured with an invalid value. Implement full support for ``file://`` URLs
   to access local LFS repositories, matching git-lfs behavior.
   (Jelmer Vernooĳ, #1951)

0.24.6	2025-10-19

 * Fix import failure when ``sys.stdin`` is ``None``. The ``dulwich.server``
   module can now be imported in environments where ``sys.stdin`` is ``None``,
   such as Windows GUI apps, apps started with ``pythonw``, or apps using
   ``ProcessPoolExecutor``. (Jelmer Vernooĳ, #1939)

 * Add support for ``dulwich reflog expire`` and ``dulwich reflog delete`` commands.
   (Jelmer Vernooĳ, #1798)

 * Add ``dulwich grep`` command.
   Supports regular expressions, case-insensitive search, line numbers, pathspec
   filtering, and respecting .gitignore patterns. (Jelmer Vernooĳ, #1776)

 * Add support for octopus merge strategy. (Jelmer Vernooĳ, #1816)

 * Add support for ``git show-branch`` command to display branches and their

 * Add ``dulwich cherry`` command to find commits not merged upstream.
   Compares commits by patch ID to identify equivalent patches regardless of
   commit metadata. Supports automatic upstream detection from tracking branches
   and verbose mode to display commit messages. (Jelmer Vernooĳ, #1782)

 * Add support for ``git mailsplit`` command to split mbox files and Maildir
   into individual message files. Supports mboxrd format, custom precision,
   and all standard git mailsplit options. (Jelmer Vernooĳ, #1840)

 * Implement recursive merge strategy for handling multiple merge bases
   (criss-cross merges). When multiple common ancestors exist, the algorithm
   creates a virtual merge base by recursively merging them, reducing false
   conflicts in complex merge scenarios. The recursive strategy is now used
   automatically by ``porcelain.merge()``. (Jelmer Vernooĳ, #1815)

 * Add support for ``dulwich show-branch`` command to display branches and their
   commits. Supports filtering by local/remote branches, topological ordering,
   list mode, independent branch detection, and merge base calculation.
   (Jelmer Vernooĳ, #1829)

 * Add ``dulwich config`` command to get and set repository or global
   configuration options. Supports getting/setting values, listing all config,
   getting all values for multivars, and unsetting values.
   (Jelmer Vernooĳ, #1775)

0.24.5	2025-10-15

 * Add support for ``dulwich show-ref`` command to list references in a local
   repository. Supports filtering by branches/tags, pattern matching,
   dereferencing tags, verification mode, and existence checking. Available
   as ``porcelain.show_ref()`` and ``dulwich show-ref`` CLI command.
   (Jelmer Vernooĳ, #1830)

 * Fix HTTP authentication to preserve credentials from URLs when storing
   remote configuration. URLs with embedded credentials (like
   ``https://token@github.com/user/repo.git``) now correctly save those
   credentials to git config, allowing subsequent push operations to succeed.
   (Jelmer Vernooĳ, #1925)

 * Restore ``pool_manager`` parameter to ``get_transport_and_path`` and
   ``get_transport_and_path_from_url`` functions that was accidentally removed
   during type annotation refactoring. (Jelmer Vernooĳ, #1928)

0.24.4	2025-10-14

 * Add compatibility for Python 3.14.  (Jelmer Vernooĳ)

 * Re-enable android build. (Malcolm Smith)

0.24.3	2025-10-12

 * Add ``dulwich merge-base`` command. (Jelmer Vernooĳ, #1831)

 * Add support for ``dulwich var`` command to display Git's logical variables
   (GIT_AUTHOR_IDENT, GIT_COMMITTER_IDENT, GIT_EDITOR, GIT_SEQUENCE_EDITOR,
   GIT_PAGER, GIT_DEFAULT_BRANCH). Available as ``porcelain.var()`` and
   ``dulwich var`` CLI command. (Jelmer Vernooĳ, #1841)

 * Add support for ``GIT_TRACE`` environment variable for debugging. Supports
   output to stderr (values "1", "2", or "true"), file descriptors (3-9),
   file paths, and directories (creates per-process trace files).
   (Jelmer Vernooĳ, #1863)

 * Add ``extract_signature()`` method to ``Commit`` and ``Tag`` classes that
   returns (payload, signature, signature_type) tuple. Supports both PGP and SSH
   signature detection. (Jelmer Vernooĳ)

 * Fix Git filter protocol implementation to properly handle the two-phase
   response format (initial headers, content, final headers) as specified in
   the Git protocol documentation. This fixes compatibility with Git LFS and
   other filters that send status messages in final headers.
   (Jelmer Vernooĳ, #1889)

 * Add ``dulwich worktree repair`` command to repair worktree administrative files
   after worktrees or the main repository have been moved.
   (Jelmer Vernooĳ, #1799)

 * Add ``dulwich verify-tag`` command to check GPG signatures of tags.
   (Jelmer Vernooĳ, #1833)

 * Add ``dulwich verify-commit`` command to check GPG signatures of tags.
   (Jelmer Vernooĳ, #1832)

0.24.2	2025-09-25

 * Added ``porcelain.shortlog`` function to summarize commits by author,
   similar to git shortlog. (Muhammad Usama, #1693)

 * Fix merge functionality to gracefully handle missing optional merge3 dependency
   by raising informative ImportError with installation instructions.
   (Jelmer Vernooĳ, #1759)

 * Fix worktree CLI tests to properly change to repository directory.
   (Jelmer Vernooĳ, #1738)

 * Add ``temporary_worktree`` context manager for creating temporary worktrees
   that are automatically cleaned up. (Jelmer Vernooĳ)

 * Add ``exist_ok`` parameter to ``add_worktree`` to allow creation with
   existing directories. (Jelmer Vernooĳ)

 * Add colorized diff support for the ``show`` command with ``--color``
   argument. (Jelmer Vernooĳ, #1741)

 * Fix Windows path handling in ``_ensure_parent_dir_exists`` to correctly
   handle drive letters during checkout operations. (Jelmer Vernooĳ, #1751)

 * Fix Windows config loading to only use current Git config path,
   avoiding loading older config files.  (Jelmer Vernooĳ, #1732)

 * Add interactive rebase support with ``dulwich rebase -i``, including support
   for pick, reword, edit, squash, fixup, drop, exec, and break commands.
   (Jelmer Vernooĳ, #1696)

 * Fix handling of CRLF line endings with ``core.autocrlf = input`` to prevent
   unchanged files from appearing as unstaged in status.
   (Jelmer Vernooĳ, #1773)

 * Add support for ``core.whitespace`` configuration for whitespace error
   detection and fixing. Supports blank-at-eol, space-before-tab, indent-with-non-tab,
   tab-in-indent, blank-at-eof, cr-at-eol, and tabwidth settings.
   (Jelmer Vernooĳ, #1806)

 * Add support for ``core.safecrlf`` configuration to check if CRLF/LF conversions
   would be reversible and optionally abort or warn on potentially lossy conversions.
   (Jelmer Vernooĳ, #1806)

 * Add support for ``http.extraHeader`` configuration to pass additional HTTP
   headers to the server when communicating over HTTP(S).
   (Jelmer Vernooĳ, #1769)

 * Optimize LFS filter performance by avoiding redundant disk writes when
   checking file status. The LFS store now checks if objects already exist
   before writing them to disk, significantly improving ``dulwich status``
   performance in repositories with many LFS-tracked files.
   (Jelmer Vernooĳ, #1789)

 * Add filter server support. (Jelmer Vernooĳ, #1789)

 * Add support for ``patiencediff`` algorithm in diff.
   (Jelmer Vernooĳ, #1795)

 * Add IPv6 support for git:// protocol URLs.
   (Jelmer Vernooĳ, #1796)

 * Add support for ``core.preloadIndex`` configuration setting to enable
   parallel stat operations when checking for unstaged changes. This improves
   performance on slow filesystems like NFS. (Jelmer Vernooĳ, #1851)

0.24.1	2025-08-01

 * Require ``typing_extensions`` on Python 3.10.
   (Jelmer Vernooĳ, #1735)

0.24.0	2025-08-01

 * Split out ``WorkTree`` from ``Repo``. (Jelmer Vernooĳ)

 * Add comprehensive git worktree support including ``WorkTreeContainer``
   class, ``WorkTreeInfo`` objects, and full CLI/porcelain implementations
   for add, list, remove, prune, lock, unlock, and move operations.
   (Jelmer Vernooĳ, #1710, #1632)

 * Add support for ``-a`` argument to
   ``dulwich.cli.commit``. (Jelmer Vernooĳ)

 * Add support for ``--amend`` argument to
   ``dulwich.cli.commit`` and ``dulwich.porcelain.commit``. (Jelmer Vernooĳ)

 * Add support for merge drivers.
   (Jelmer Vernooĳ)

 * Add support for Git revision syntax operators ``~``, ``^``, ``^{}``,
   ``@{N}``, and ``:path`` in ``dulwich.objectspec.parse_object``,
   e.g. ``HEAD~1``, ``HEAD^2``, ``v1.0^{}``, ``HEAD@{1}``, ``HEAD:README``.
   (Jelmer Vernooĳ)

 * Add support for ``GIT_CONFIG_GLOBAL`` and ``GIT_CONFIG_SYSTEM``
   environment variables to override global and system configuration
   paths. (Jelmer Vernooĳ, #1193)

 * ``dulwich.porcelain.diff``: Support diffing two commits
   and diffing cached and working tree. (Jelmer Vernooĳ)

 * Add ``format-patch`` command in porcelain. (Jelmer Vernooĳ)

 * Add functions for creating bundles and ``BundleClient``
   for interacting with bundles. (Jelmer Vernooĳ, #1246)

 * Add support for ``core.commitGraph`` configuration setting to control
   whether commit-graph files are used for performance optimization.
   (Jelmer Vernooĳ)

 * Add ``reflog`` command in porcelain. (Jelmer Vernooĳ)

 * Add ``locked_ref`` context manager for atomic ref operations.
   (Jelmer Vernooĳ)

 * Fix bug in ``DiskRefsContainer._remove_packed_ref`` that prevented
   packed ref deletions from being persisted to disk.
   (Jelmer Vernooĳ)

 * Optimize writing unchanged refs by avoiding unnecessary fsync
   when ref already has the desired value. File locking behavior
   is preserved to ensure proper concurrency control.
   (Dan Villiom Podlaski Christiansen, Jelmer Vernooĳ, #1120)

 * Fix Unicode filename encoding issue on Windows where non-ASCII
   filenames were corrupted during clone/checkout operations.
   (Jelmer Vernooĳ, #203)

0.23.2	2025-07-07

 * Print deprecations on usage, not import.
   (Alyssa Coghlan, #1650)

 * Add support for ``core.protectHFS`` configuration setting to protect
   against paths that could be misinterpreted on HFS+ filesystems.
   (Jelmer Vernooĳ, #246)

 * Only write Git index extensions when they contain meaningful data.
   Previously, dulwich would write empty extensions to the index file,
   causing unnecessary bloat.
   (Andrew Shadura, Jelmer Vernooĳ, #1643)

 * Document that ``porcelain.push`` returns per-ref status information
   in the ``SendPackResult`` object. Added test coverage to verify this
   functionality works as expected.
   (Jelmer Vernooĳ, #780)

 * Add porcelain submodule commands: ``submodule_update``, ``submodule_add``g
   CLI command, and ``submodule_update`` CLI command. Add ``--recurse-submodules``
   option to ``clone`` command. (#506, Jelmer Vernooĳ)

 * Support popping stashes. (Jelmer Vernooĳ)

 * Add support for parsing Git attributes from .gitattributes files.
   This enables proper handling of text/binary detection, line ending
   normalization, and filter specifications for files.
   (Jelmer Vernooĳ, #1211)

 * Add git bisect functionality including core bisect logic, porcelain
   commands (bisect_start, bisect_bad, bisect_good, bisect_skip,
   bisect_reset, bisect_log, bisect_replay), and CLI support.
   (Jelmer Vernooĳ, #1631)

 * Fix ``porcelain.describe()`` to dynamically determine hash length
   based on uniqueness, matching git describe behavior more closely.
   Previously used a hardcoded 7-character hash length.
   (Jelmer Vernooĳ, #824)

 * Add test for ``porcelain.add()`` to verify files can be added when
   the current working directory is within a gitignored directory.
   (Jelmer Vernooĳ, #550)

 * ParamikoSSHVendor now reads SSH configuration from ~/.ssh/config.
   Host settings including hostname, user, port, and identity file are
   now respected when establishing SSH connections.
   (Jelmer Vernooĳ, #443)

0.23.1	2025-06-30

 * Support ``untracked_files="normal"`` argument to ``porcelain.status``,
   and make this the default.
   (Jelmer Vernooĳ, #835)

 * Fix ``parse_commit`` to properly dereference annotated tags when
   checking out tags. Previously, checking out an annotated tag would
   fail with a KeyError.
   (Jelmer Vernooĳ, #1638)

 * Handle different file type transitions properly in ``update_working_tree``
   (Jelmer Vernooĳ, #1638)

 * Fix KeyError when pulling from a shallow clone. Handle missing commits
   gracefully in graph traversal operations for shallow repositories.
   (Jelmer Vernooĳ, #813)

 * Return symrefs from ls_refs. (Jelmer Vernooĳ, #863)

 * Support short commit hashes in ``porcelain.reset()``.
   (Jelmer Vernooĳ, #1154)

 * Support dumb repository access.
   (Jelmer Vernooĳ, #1097)

 * Fix TypeError when cloning repositories with bytes paths on Windows.
   (Jelmer Vernooĳ, #973)

 * Support ``depth`` for local clones.
   (Jelmer Vernooĳ)

 * Add basic support for managing Notes. (Jelmer Vernooĳ)

 * Add basic ``cherry-pick`` subcommand.  (#1599, Jelmer Vernooĳ)

 * Add ``revert`` command to ``dulwich.porcelain`` and CLI.
   (#1599, Jelmer Vernooĳ)

 * Add annotate support as well as ``annotate`` and ``blame``
   commands.  (#245, Jelmer Vernooĳ)

 * Fix ``apply_delta`` to raise ``ApplyDeltaError`` instead of ``AssertionError``
   when the source buffer size doesn't match the delta header. This issue only
   affected the pure Python implementation when the Rust extension was not
   available. The Rust implementation already raised the correct exception.
   (#1606, Jelmer Vernooĳ)

 * Fix ``porcelain.reset --hard`` to properly delete files that don't exist in
   the target tree. Previously, when resetting to a remote branch, files deleted
   in the remote were not removed locally due to incorrect path normalization
   on Windows. (#840, Jelmer Vernooĳ)

 * Add support for includes in configuration files.
   (#1216, Jelmer Vernooĳ)

 * Support timeouts for HTTP client operations.  (Jelmer Vernooĳ)

 * Add support for ``reset --mixed`` and ``reset --soft`` modes in
   ``porcelain.reset()`` and the CLI. Mixed reset updates HEAD and index
   but leaves working tree unchanged. Soft reset only updates HEAD.
   (Jelmer Vernooĳ)

 * Apply line-ending normalization in ``build_index_from_tree`` to respect
   ``core.autocrlf`` configuration during checkout operations.
   (Jelmer Vernooĳ, #663)

 * Add ``prune`` method to object stores for cleaning up orphaned temporary
   pack files. This is now called by ``garbage_collect()`` to match Git's
   behavior. Also added ``prune`` command to ``dulwich.porcelain``.
   (Jelmer Vernooĳ, #558)

 * Fix ``porcelain.remove()`` to work correctly when called from a directory
   other than the repository root. Relative paths are now interpreted as
   relative to the repository root rather than the current working directory.
   (Jelmer Vernooĳ, #821)

 * Add support for auto garbage collection, and invoke from
   some porcelain commands. (Jelmer Vernooĳ, #1600)

 * Add ``filter-branch`` support to ``dulwich.porcelain`` and
   ``dulwich.filter_branch`` module for rewriting commit history.
   Supports filtering author, committer, and message fields.
   (#745, Jelmer Vernooĳ)

 * Add ``mv`` porcelain command. (Jelmer Vernooĳ, #1633)

0.23.0	2025-06-21

 * Add basic ``rebase`` subcommand. (Jelmer Vernooĳ)

 * Add ``gc`` command to ``dulwich.porcelain.`` (Jelmer Vernooĳ, #92)

 * Add ``unpack-objects`` plumbing command to unpack objects from pack files
   into loose objects in the repository. This command extracts all objects
   from a pack file and writes them to the object store as individual files.
   Available in both ``dulwich.porcelain.unpack_objects()`` and as a CLI
   command ``dulwich unpack-objects``. (Jelmer Vernooĳ)

 * Add ``merge-tree`` plumbing command to ``dulwich.porcelain`` and CLI.
   This command performs three-way tree merges without touching the working
   directory or creating commits, similar to ``git merge-tree``. It outputs
   the merged tree SHA and lists any conflicted paths. (Jelmer Vernooĳ)

 * Add ``porcelain.count_objects()`` function to count unpacked objects and
   their disk usage. Returns a tuple of (count, size) for simple usage or
   a ``CountObjectsResult`` dataclass with detailed statistics when
   ``verbose=True``. (Jelmer Vernooĳ)

 * Add support for pack index format version 3. This format supports variable
   hash sizes to enable future SHA-256 support. The implementation includes
   reading and writing v3 indexes with proper hash algorithm identification
   (1 for SHA-1, 2 for SHA-256). Note that SHA-256 support itself is not yet
   implemented and will raise NotImplementedError. (Jelmer Vernooĳ)

 * Fix ``LocalGitClient`` assertion error when fetching externally cloned repositories
   into ``MemoryRepo``. Previously, the client would fail with an AssertionError
   when trying to process pack data from repositories that were cloned externally.
   (Jelmer Vernooĳ, #1179)

 * Add support for ``os.PathLike`` objects throughout the API. Functions that
   accept file paths now support ``pathlib.Path`` objects in addition to
   strings and bytes. This includes repository operations, configuration file
   handling, ignore file processing, and all major entry points.
   (Jelmer Vernooĳ, #1074)

 * Add support for ``format`` argument to ``Repo.init()`` and ``Repo.init_bare()``
   to specify repository format version (0 or 1). This allows creating repositories
   with different format versions by setting the ``core.repositoryformatversion``
   configuration value. (Jelmer Vernooĳ)

 * Fix Rust implementation of ``sorted_tree_items()`` to correctly handle submodules.
   Previously, submodules (mode 0o160000) were incorrectly treated as directories
   in the sorting order, causing different results compared to the Python
   implementation. (Jelmer Vernooĳ, #1325)

 * Fix ``porcelain.add()`` to stage both untracked and modified files when no
   paths are specified. Previously, only untracked files were staged, inconsistent
   with Git's behavior. Now behaves like ``git add -A`` when called without paths.
   (Jelmer Vernooĳ, #746)

 * Fix ``porcelain.add()`` symlink handling to allow adding symlinks that point
   outside the repository. Previously, the function would fail when trying to
   add a symlink pointing outside the repo due to aggressive path resolution.
   Now only resolves the parent directory for symlinks, matching Git's behavior.
   (Jelmer Vernooĳ, #789)

 * Fix ``porcelain.add()`` when adding repository root path or directories.
   Previously, adding the repository path itself would incorrectly stage
   ``b'./'`` instead of the actual untracked files, leading to
   repository corruption.  (Jelmer Vernooĳ, #1178, #655)

 * Improve ``porcelain.add()`` documentation to correctly describe default
   behavior. (Jelmer Vernooĳ, #895)

 * Fix gitignore pattern matching for directory negation patterns. Patterns like
   ``!data/*/`` now correctly unignore direct subdirectories while still ignoring
   files in the parent directory, matching Git's behavior. The ``is_ignored()`` method
   now documents that directory paths should end with ``/`` for consistent behavior.
   (Jelmer Vernooĳ, #1203)

 * Support quote_path flag for ignore checking. (Jelmer Vernooĳ)

 * Clarify documentation for ``IgnoreFilter`` and ``IgnoreFilterManager`` to
   explicitly state that directory paths should include trailing slashes when
   checking if they are ignored. This matches Git's behavior and ensures
   consistent results. (Jelmer Vernooĳ, #972)

 * Add support for Git's ``feature.manyFiles`` configuration and index version 4.
   This enables faster Git operations in large repositories through path prefix
   compression (30-50% smaller index files) and optional hash skipping for faster
   writes. Supports ``feature.manyFiles``, ``index.version``, and ``index.skipHash``
   configuration options.
   (Jelmer Vernooĳ, #1061, #1462)

 * In dulwich.porcelain docstring, list functions by their Python identifiers.
   (Marnanel Thurman)

 * cli: add basic branch management commands (James Addison, #1514)

 * Fix wheels workflow. (Jelmer Vernooĳ)

 * ``Config.set`` replaces values by default, ``Config.add``
   appends them. (Jelmer Vernooĳ, #1545)

 * Support ``core.sshCommand`` setting.
   (Jelmer Vernooĳ, #1548)

 * Bump PyO3 to 0.25. (Jelmer Vernooĳ)

 * In ``SubprocessClient`` time out after 60 seconds
   when the subprocess hasn't terminated when closing
   the channel. (Jelmer Vernooĳ)

 * Add type hint for ``dulwich.client.get_ssh_vendor``.
   (Jelmer Vernooĳ, #1471)

 * Add basic merge command. (Jelmer Vernooĳ)

 * Update working tree in pull. (Jelmer Vernooĳ, #452)

 * Support switching branch in a way that updates
   working tree. (Jelmer Vernooĳ, #576)

 * Fix typing for ``dulwich.client`` methods that take repositories.
   (Jelmer Vernooĳ, #1521)

 * Fix handling of casing of subsection names in config.
   (Jelmer Vernooĳ, #1183)

 * Update working tree in pull. (Jelmer Vernooĳ, #452)

 * Use ``dissolve`` to manage deprecations. (Jelmer Vernooĳ)

 * Handle trailing backslashes in config files appropriately.
   (Jelmer Vernooĳ, #1088)

 * Add basic support for reading git commit graphs.
   (Jelmer Vernooĳ, #1191)

 * Port remaining ``dulwich.cli`` commands from getopt to argparse.
   (Jelmer Vernooĳ)

 * Add basic support for reftables.
   (Jelmer Vernooĳ, #1366)

0.22.8	2025-03-02

 * Allow passing in plain strings to ``dulwich.porcelain.tag_create``
   (Jelmer Vernooĳ, #1499)

 * Bump PyO3 to 0.23.5. (Jelmer Vernooĳ)

 * Add sparse checkout cone mode support (Louis Maddox, #1497)

 * Add skip-worktree support. (Louis Maddox)

 * Add "index.skipHash" option support. (Jan Rűegg)

 * Repo docstring improvements. (Marnanel Thurman)

0.22.7	2024-12-19

 * Fix serializing of commits with empty commit messages.
   (Castedo Ellerman, #1429)

0.22.6	2024-11-16

 * ``ObjectStore.iter_prefix``: fix handling of missing
   loose object directories. (Jelmer Vernooĳ)

 * Reject invalid refcontainer values (not 40 characters or symref).
   (Arun Babu Neelicattu)

 * Add type hints to various functions. (Castedo Ellerman)

0.22.5	2024-11-07

 * Drop support for Python 3.8. (Jelmer Vernooĳ)

 * Fix refspec handling in porcelain.pull. (Jelmer Vernooĳ)

 * Drop broken refspec support in porcelain.clone.
   (Jelmer Vernooĳ)

 * Provide ``ref_prefix`` functionality client-side
   if the server does not support it. (Jelmer Vernooĳ)

 * Consistently honor ``ref_prefix`` and ``protocol_version``
   arguments in client. (Jelmer Vernooĳ)

 * Strip pkt-line when negotiating protocol v2. Fixes
   compatibility with gerrit. (Rémy Pecqueur, #1423)

 * Don't pull in ``setuptools_rust`` when building pure
   package. (Eli Schwartz)

 * Return peeled refs from ``GitClient.get_refs`` if protocol-v2
   is used. (Stefan Sperling, #1410)

 * Drop outdated performance file. (Jelmer Vernooĳ, #1411)


0.22.4	2024-11-01

 * Fix handling of symrefs with protocol v2.
   (Jelmer Vernooĳ, #1389)

 * Add ``ObjectStore.iter_prefix``.  (Jelmer Vernooĳ)

 * Revert back to version 3 of ``Cargo.lock``, to allow
   building with older Cargo versions.
   (Jelmer Vernooĳ)

 * Use a default ref-prefix when fetching with git protocol v2
   (Stefan Sperling, #1389)

 * Add `ObjectStore.iter_prefix`. (Jelmer Vernooĳ)

0.22.3	2024-10-15

 * Improve wheel building in CI, so we can upload wheels for the next release.
   (Jelmer Vernooĳ)

0.22.2	2024-10-09

 * Ship ``Cargo.lock``. (Jelmer Vernooĳ, #1287)

 * Ship ``tests/`` and ``testdata/`` in sdist. (Jelmer Vernooĳ, #1292)

 * Add initial integration with OSS-Fuzz for continuous fuzz testing and first fuzzing test (David Lakin, #1302)

 * Drop Python 3.7 support. (Jelmer Vernooĳ)

 * Improve fuzzing coverage (David Lakin)

 * Support Python 3.13. (Edgar Ramírez-Mondragón, #1352)

 * Initial support for smart protocol v2. (Stefan Sperling)

0.22.1	2024-04-23

 * Handle alternate case for worktreeconfig setting (Will Shanks, #1285)

 * Ship rust files. (Jelmer Vernooĳ, #1287)

0.22.0	2024-04-22

 * Stop installing docs/ as part of package code. (Jelmer Vernooĳ, #1248)

 * Move tests to root. (Jelmer Vernooĳ, #1024)

 * Convert the optional C implementations to Rust.
   (Jelmer Vernooĳ)

0.21.7	2023-12-05
 * Fix NameError when encountering errors during HTTP operation.
   (Jelmer Vernooĳ, #1208)

 * Raise exception when default identity can't be found.
   (Jelmer Vernooĳ)

 * Add a dedicated exception class for unresolved
   deltas. (Jelmer Vernooĳ, #1221)

 * Support credentials in proxy URL. (Jelmer Vernooĳ, #1227)

 * Add ``dulwich.porcelain.for_each_ref``. (Daniele Trifirò)

0.21.6	2023-09-02

 * Convert _objects.c to rust.
   (Jelmer Vernooĳ)

 * index: Handle different stages of conflicted paths.
   (Kevin Hendricks, Jelmer Vernooĳ)

 * Improve LCA finding performance. (Kevin Hendricks)

 * client: Handle Content-Type with encoding set.
   (Antoine Lambert)

 * Only import _hashlib for type checking.
   (David Hotham)

 * Update docs regarding building dulwich without c bindings (#103)
   (Adam Plaice)

 * objects: Define a stricter return type for _parse_message
   (Vincent Lorentz)

 * Raise GitProtocolError when encountering HTTP Errors in
   HTTPGitClient. (Jelmer Vernooĳ, #1199)

0.21.5	2023-05-04

 * Be more tolerant to non-3-length tuple versions.
   (Jelmer Vernooĳ)

0.21.4.1	2023-05-04

 * Support ``core.symlinks=false``. (Jelmer Vernooĳ, #1169)

 * Deprecate ``dulwich.objects.parse_commit``.

 * Fix fetching into MemoryRepo. (Jelmer Vernooĳ, #1157)

 * Support ``init.defaultBranch`` config.
   (Jelmer Vernooĳ)

 * Fix ``ObjectStore.iterobjects_subset()`` when
   hex shas are passed for objects that live in packs.
   (Jelmer Vernooĳ, #1166)

 * client: Handle absolute path as redirect location in HTTP client.
   (Antoine Lambert)

0.21.3	2023-02-17

 * Add support for ``worktreeconfig`` extension.
   (Jelmer Vernooĳ)

 * Deprecate ``Commit.extra``; the Git project specifically
   discourages adding custom lines, and the contents of
   ``Commit.extra`` are unpredictable as contents
   may be different between different versions of Dulwich
   with support for different headers.

   ``Commit._extra`` still exists.
   (Jelmer Vernooĳ)

0.21.2	2023-01-18

 * Fix early file close bug in ``dulwich.pack.extend_pack``.
   (Jelmer Vernooĳ)

0.21.1	2023-01-17

 * Factor out ``dulwich.pack.extend_pack``.
   (Jelmer Vernooĳ)

0.21.0	2023-01-16

 * Pack internals have been significantly refactored, including
   significant low-level API changes.

   As a consequence of this, Dulwich now reuses pack deltas
   when communicating with remote servers, which brings a
   big boost to network performance.
   (Jelmer Vernooĳ)

 * Add 'pack-refs' command.
   (Dan Villiom Podlaski Christiansen)

 * Handle more errors when trying to read a ref
   (Dan Villiom Podlaski Christiansen)

 * Allow for reuse of existing deltas while creating pack files
   (Stefan Sperling)

 * cli: fix argument parsing for pack-objects --stdout
   (Stefan Sperling)

 * cli: open pack-objects output files in binary mode to avoid write() error
   (Stefan Sperling)

 * Bump minimum python version to 3.7. (Jelmer Vernooĳ)

 * honor no_proxy environment variable (#1098, afaul)

 * In HTTP Git Client, allow missing Content-Type.
   (Jelmer Vernooĳ)

 * Fix --pure builds (Jelmer Vernooĳ, #1093)

 * Allow passing abbrev to describe (#1084, Seppo Yli-Olli)

0.20.50	2022-10-30

 * Add --deltify option to ``dulwich pack-objects`` which enables
   deltification, and add initial support for reusing suitable
   deltas found in an existing pack file.
   (Stefan Sperling)

 * Fix Repo.reset_index.
   Previously, it instead took the union with the given tree.
   (Christian Sattler, #1072)

 * Add -b argument to ``dulwich clone``.
   (Jelmer Vernooĳ)

 * On Windows, provide a hint about developer mode
   when creating symlinks fails due to a permission
   error. (Jelmer Vernooĳ, #1005)

 * Add new ``ObjectID`` type in ``dulwich.objects``,
   currently just an alias for ``bytes``.
   (Jelmer Vernooĳ)

 * Support repository format version 1.
   (Jelmer Vernooĳ, #1056)

 * Support \r\n line endings with continuations when parsing
   configuration files.  (Jelmer Vernooĳ)

 * Fix handling of SymrefLoop in RefsContainer.__setitem__.
   (Dominic Davis-Foster, Jelmer Vernooĳ)

0.20.46	2022-09-06

 * Apply insteadOf to rsync-style location strings
   (previously it was just applied to URLs).
   (Jelmer Vernooĳ, python-poetry/poetry#6329)

 * Drop use of certifi, instead relying on urllib3's default
   code to find system CAs. (Jelmer Vernooĳ, #1025)

 * Implement timezone parsing in porcelain.
   (springheeledjack0, #1026)

 * Drop support for running without setuptools.
   (Jelmer Vernooĳ)

 * Ensure configuration is loaded when
   running "dulwich clone".
   (Jelmer Vernooĳ)

 * Build 32 bit wheels for Windows.
   (Benjamin Parzella)

 * tests: Ignore errors when deleting GNUPGg
   home directory. Fixes spurious errors racing
   gnupg-agent. Thanks, Matěj Cepl. Fixes #1000

 * config: Support closing brackets in quotes in section
   names. (Jelmer Vernooĳ, #10124)

 * Various and formatting fixes. (Kian-Meng Ang)

 * Document basic authentication in dulwich.porcelain.clone.
   (TuringTux)

 * Flush before calling fsync, ensuring buffers
   are filled. (wernha)

 * Support GPG commit signing. (springheeledjack0)

 * Add python 3.11 support. (Saugat Pachhai)

 * Allow missing GPG during tests. (Jakub Kulík)

 * status: return posix-style untracked paths instead of nt-style paths on
   win32 (Daniele Trifirò)

 * Honour PATH environment when running C Git for testing.
   (Stefan Sperling)

 * Split out exception for symbolic reference loops.
   (Jelmer Vernooĳ)

 * Move various long-deprecated methods.
   (Jelmer Vernooĳ)


0.20.45	2022-07-15

 * Add basic ``dulwich.porcelain.submodule_list`` and ``dulwich.porcelain.submodule_add``
  (Jelmer Vernooĳ)

0.20.44	2022-06-30

 * Fix reading of chunks in server. (Jelmer Vernooĳ, #977)

 * Support applying of URL rewriting using ``insteadOf`` / ``pushInsteadOf``.
   (Jelmer Vernooĳ, #706)

0.20.43	2022-06-07

 * Lazily import url2pathname.
   (Jelmer Vernooĳ)

 * Drop caching of full HTTP response. Attempt #2.
   (jelmer Vernooĳ, Antoine Lambert, #966)

0.20.42	2022-05-24

 * Drop ``RefsContainer.watch`` that was always flaky.
   (Jelmer Vernooĳ, #886)

0.20.41	2022-05-24

 * Fix wheel uploading, properly. (Ruslan Kuprieiev)

0.20.40	2022-05-19

 * Fix wheel uploading. (Daniele Trifirò, Jelmer Vernooĳ)

0.20.39	2022-05-19

0.20.38	2022-05-17

 * Disable paramiko tests if paramiko is not available. (Michał Górny)

 * Set flag to re-enable paramiko server side on gentoo for running paramiko
   tests. (Michał Górny)

 * Increase tolerance when comparing time stamps; fixes some
   spurious test failures on slow CI systems. (Jelmer Vernooĳ)

 * Revert removal of caching of full HTTP response. This breaks
   access to some HTTP servers.
   (Jelmer Vernooĳ)

0.20.37	2022-05-16

 * Avoid making an extra copy when fetching pack files.
   (Jelmer Vernooĳ)

 * Add ``porcelain.remote_remove``.
   (Jelmer Vernooĳ, #923)

0.20.36	2022-05-15

 * Add ``walk_untracked`` argument to ``porcelain.status``.
   (Daniele Trifirò)

 * Add tests for paramiko SSH Vendor.
   (Filipp Frizzy)

0.20.35	2022-03-20

 * Document the ``path`` attribute for ``Repo``.
   (Jelmer Vernooĳ, #854)

0.20.34	2022-03-14

 * Add support for multivars in configuration.
   (Jelmer Vernooĳ, #718)

0.20.33	2022-03-05

 * Fix handling of escaped characters in ignore patterns.
   (Jelmer Vernooĳ, #930)

 * Add ``dulwich.contrib.requests_vendor``. (epopcon)

 * Ensure git config is available in a linked working tree.
   (Jesse Cureton, #926)

0.20.32	2022-01-24

 * Properly close result repository during test.
   (Jelmer Vernooĳ, #928)

0.20.31	2022-01-21

 * Add GitClient.clone(). (Jelmer Vernooĳ, #920)

0.20.30	2022-01-08

0.20.29	2022-01-08

 * Support staging submodules.
   (Jelmer Vernooĳ)

 * Drop deprecated Index.iterblobs and iter_fresh_blobs.
   (Jelmer Vernooĳ)

 * Unify clone behaviour of ``Repo.clone`` and
   ``porcelain.clone``, and add branch parameter for
   clone. (Peter Rowlands, #851)

0.20.28	2022-01-05

 * Fix hook test on Mac OSX / Linux when dulwich is
   not installed system-wide. (Jelmer Vernooĳ, #919)

 * Cope with gecos being unset.
   (Jelmer Vernooĳ, #917)

0.20.27	2022-01-04

 * Allow adding files to repository in pre-commit hook.
   (Jelmer Vernooĳ, #916)

 * Raise SubmoduleEncountered in ``tree_lookup_path``.
   (Jelmer Vernooĳ)

0.20.26	2021-10-29

 * Support os.PathLike arguments to Repo.stage().
   (Jan Wiśniewski, #907)

 * Drop support for Python 3.5.  (Jelmer Vernooĳ)

 * Add ``dulwich.porcelain._reset_file``.
   (Ded_Secer)

 * Add ``Repo.unstage``. (Ded_Secer)

0.20.25	2021-08-23

 * Fix ``dulwich`` script when installed via setup.py.
   (Dan Villiom Podlaski Christiansen)

 * Make default file mask consistent
   with Git. (Dan Villiom Podlaski Christiansen, #884)

0.20.24	2021-07-18

 * config: disregard UTF-8 BOM when reading file.
   (Dan Villiom Podlaski Christiansen)

 * Skip lines with spaces only in .gitignore. (Andrey Torsunov, #878)

 * Add a separate HTTPProxyUnauthorized exception for 407 errors.
   (Jelmer Vernooĳ, #822)

 * Split out a AbstractHTTPGitClient class.
   (Jelmer Vernooĳ)

0.20.23	2021-05-24

 * Fix installation of GPG during package publishing.
   (Ruslan Kuprieiev)

0.20.22	2021-05-24

 * Prevent removal of refs directory when the last ref is
   deleted. (Jelmer Vernooĳ)

 * Fix filename: MERGE_HEADS => MERGE_HEAD.
   (Jelmer Vernooĳ, #861)

 * For ignored directories, porcelain.add and porcelain.status now only return
   the path to directory itself in the list of ignored paths. Previously, paths
   for all files within the directory would also be included in the list.
   (Peter Rowlands, #853)

 * Provide depth argument to ``determine_wants``.
   (Peter Rowlands)

 * Various tag signature handling improvements.
   (Daniel Murphy)

 * Add separate Tag.verify().  (Peter Rowlands)

 * Add support for version 3 index files. (Jelmer Vernooĳ)

 * Fix autocrlf=input handling. (Peter Rowlands, Boris Feld)

 * Attempt to find C Git global config on Windows.
   (Peter Rowlands)

 API CHANGES

 * The APIs for writing and reading individual index entries have changed
   to handle lists of (name, entry) tuples rather than tuples.

0.20.21	2021-03-20

 * Add basic support for a GcsObjectStore that stores
   pack files in gcs. (Jelmer Vernooĳ)

 * In porcelain.push, default to local active branch.
   (Jelmer Vernooĳ, #846)

 * Support fetching symrefs.
   (Jelmer Vernooĳ, #485, #847)

 * Add aarch64 wheel building.
   (odidev, Jelmer Vernooij)

0.20.20	2021-03-03

 * Implement ``Stash.drop``. (Peter Rowlands)

 * Support untracked symlinks to paths outside the
   repository. (Peter Rowlands, #842)

0.20.19	2021-02-11

 * Fix handling of negative matches in nested gitignores.
   (Corentin Hembise, #836)

0.20.18	2021-02-04

 * Fix formatting in setup.py. (Jelmer Vernooĳ)

 * Add release configuration. (Jelmer Vernooĳ)

0.20.17	2021-02-04

 * credentials: ignore end-of-line character. (Georges Racinet)

 * Fix failure in get_untracked_paths when the repository contains symlinks.
   (#830, #793, mattseddon)

 * docs: Clarify that Git objects are created on `git add`.
   (Utku Gultopu)

0.20.16	2021-01-16

 * Add flag to only attempt to fetch ignored untracked files when specifically requested.
   (Matt Seddon)

0.20.15	2020-12-23

 * Add some functions for parsing and writing bundles.
   (Jelmer Vernooĳ)

 * Add ``no_verify`` flag to ``porcelain.commit`` and ``Repo.do_commit``.
   (Peter Rowlands)

 * Remove dependency on external mock module.
   (Matěj Cepl, #820)

0.20.14	2020-11-26

 * Fix some stash functions on Python 3. (Peter Rowlands)

 * Fix handling of relative paths in alternates files on Python 3.
   (Georges Racinet)

0.20.13	2020-11-22

 * Add py.typed to allow type checking. (David Caro)

 * Add tests demonstrating a bug in the walker code.
   (Doug Hellman)

0.20.11	2020-10-30

 * Fix wheels build on Linux. (Ruslan Kuprieiev)

 * Enable wheels build for Python 3.9 on Linux. (Jelmer Vernooĳ)

0.20.8	2020-10-29

 * Build wheels on Mac OS X / Windows for Python 3.9.
   (Jelmer Vernooij)

0.20.7	2020-10-29

 * Check core.repositoryformatversion. (Jelmer Vernooĳ, #803)

 * Fix ACK/NACK handling in archive command handling in dulwich.client.
   (DzmitrySudnik, #805)

0.20.6	2020-08-29

 * Add a ``RefsContainer.watch`` interface.
   (Jelmer Vernooĳ, #751)

 * Fix pushing of new branches from porcelain.push.
   (Jelmer Vernooĳ, #788)

 * Honor shallows when pushing from a shallow clone.
   (Jelmer Vernooĳ, #794)

 * Fix porcelain.path_to_tree_path for Python 3.5.
   (Boris Feld, #777)

 * Add support for honor proxy environment variables for HTTP.
   (Aurélien Campéas, #797)

0.20.5	2020-06-22

 * Print a clearer exception when setup.py is executed on Python < 3.5.
   (Jelmer Vernooĳ, #783)

 * Send an empty pack to clients if they requested objects, even if they
   already have those objects. Thanks to Martijn Pieters for
   the detailed bug report. (Jelmer Vernooĳ, #781)

 * porcelain.pull: Don't ask for objects that we already have.
   (Jelmer Vernooĳ, #782)

 * Add LCA implementation. (Kevin Hendricks)

 * Add functionality for finding the merge base. (Kevin Hendricks)

 * Check for diverged branches during push.
   (Jelmer Vernooĳ, #494)

 * Check for fast-forward during pull. (Jelmer Vernooĳ, #666)

 * Return a SendPackResult object from
   GitClient.send_pack(). (Jelmer Vernooĳ)

 * ``GitClient.send_pack`` now sets the ``ref_status`` attribute
   on its return value to a dictionary mapping ref names
   to error messages. Previously, it raised UpdateRefsError
   if any of the refs failed to update.
   (Jelmer Vernooĳ, #780)

 * Add a ``porcelain.Error`` object that most errors in porcelain
   derive from. (Jelmer Vernooĳ)

 * Fix argument parsing in dulwich command-line app.
   (Jelmer Vernooĳ, #784)

0.20.3	2020-06-14

 * Add support for remembering remote refs after push/pull.
   (Jelmer Vernooĳ, #752)

 * Support passing tree and output encoding to
   dulwich.patch.unified_diff. (Jelmer Vernooĳ, #763)

 * Fix pushing of new refs over HTTP(S) when there are
   no new objects to be sent.
   (Jelmer Vernooĳ, #739)

 * Raise new error HTTPUnauthorized when the server sends
   back a 401. The client can then retry with credentials.
   (Jelmer Vernooĳ, #691)

 * Move the guts of bin/dulwich to dulwich.cli, so it is easier to
   test or import. (Jelmer Vernooĳ)

 * Install dulwich script from entry_points when setuptools is available,
   making it slightly easier to use on Windows. (Jelmer Vernooĳ, #540)

 * Set python_requires>=3.5 in setup.py. (Manuel Jacob)

0.20.2	2020-06-01

 * Brown bag release to fix uploads of Windows wheels.

0.20.1	2020-06-01

 * Publish binary wheels for: Windows, Linux, Mac OS X.
   (Jelmer Vernooĳ, #711, #710, #629)

0.20.0	2020-06-01

 * Drop support for Python 2. (Jelmer Vernooĳ)

 * Only return files from the loose store that look like git objects.
   (Nicolas Dandrimont)

 * Ignore agent= capability if sent by client.
   (Jelmer Vernooĳ)

 * Don't break when encountering block devices.
   (Jelmer Vernooĳ)

 * Decode URL paths in HttpGitClient using utf-8 rather than file system
   encoding. (Manuel Jacob)

 * Fix pushing from a shallow clone.
   (Brecht Machiels, #705)

0.19.16	2020-04-17

 * Don't send "deepen None" to server if graph walker
   supports shallow. (Jelmer Vernooĳ, #747)

 * Support tweaking the compression level for
   loose objects through the "core.looseCompression" and
   "core.compression" settings. (Jelmer Vernooĳ)

 * Support tweaking the compression level for
   pack objects through the "core.packCompression" and
   "core.compression" settings. (Jelmer Vernooĳ)

 * Add a "dulwich.contrib.diffstat" module.
   (Kevin Hendricks)

0.19.15	2020-01-26

 * Properly handle files that are just executable for the
   current user. (Jelmer Vernooĳ, #734)

 * Fix handling of stored encoding in
   ``dulwich.porcelain.get_object_by_path`` on Python 3.
   (Jelmer Vernooĳ)

 * Support the include_trees and rename_detector arguments
   at the same time when diffing trees.
   (Jelmer Vernooĳ)

0.19.14	2019-11-30

 * Strip superfluous <> around email. (monnerat)

 * Stop checking for ref validity client-side. Users can
   still call check_wants manually. (Jelmer Vernooĳ)

 * Switch over to Google-style docstrings.
   (Jelmer Vernooĳ)

 * Add a ``dulwich.porcelain.active_branch`` function.
   (Jelmer Vernooĳ)

 * Cleanup new directory if clone fails. (Jelmer Vernooĳ, #733)

 * Expand "~" in global exclude path. (Jelmer Vernooĳ)

0.19.13	2019-08-19

 BUG FIXES

 * Avoid ``PermissionError``, since it is Python3-specific.
   (Jelmer Vernooĳ)

 * Fix regression that added a dependency on C git for the
   test suite. (Jelmer Vernooĳ, #720)

 * Fix compatibility with Python 3.8 - mostly deprecation warnings.
   (Jelmer Vernooĳ)

0.19.12	2019-08-13

 BUG FIXES

 * Update directory detection for `get_unstaged_changes` for Python 3.
   (Boris Feld, #684)

 * Add a basic ``porcelain.clean``. (Lane Barlow, #398)

 * Fix output format of ``porcelain.diff`` to match that of
   C Git. (Boris Feld)

 * Return a 404 not found error when repository is not found.

 * Mark ``.git`` directories as hidden on Windows.
   (Martin Packman, #585)

 * Implement ``RefsContainer.__iter__``
   (Jelmer Vernooĳ, #717)

 * Don't trust modes if they can't be modified after a file has been created.
   (Jelmer Vernooĳ, #719)

0.19.11	2019-02-07

 IMPROVEMENTS

 * Use fullname from gecos field, if available.
   (Jelmer Vernooĳ)

 * Support ``GIT_AUTHOR_NAME`` / ``GIT_AUTHOR_EMAIL``.
   (Jelmer Vernooĳ)

 * Add support for short ids in parse_commit. (Jelmer Vernooĳ)

 * Add support for ``prune`` and ``prune_tags`` arguments
   to ``porcelain.fetch``. (Jelmer Vernooĳ, #681)

 BUG FIXES

  * Fix handling of race conditions when new packs appear.
    (Jelmer Vernooĳ)

0.19.10	2018-01-15

 IMPROVEMENTS

 * Add `dulwich.porcelain.write_tree`.
   (Jelmer Vernooĳ)

 * Support reading ``MERGE_HEADS`` in ``Repo.do_commit``.
   (Jelmer Vernooĳ)

 * Import from ``collections.abc`` rather than ``collections`` where
   applicable. Required for 3.8 compatibility.
   (Jelmer Vernooĳ)

 * Support plain strings as refspec arguments to
   ``dulwich.porcelain.push``. (Jelmer Vernooĳ)

 * Add support for creating signed tags.
   (Jelmer Vernooĳ, #542)

 BUG FIXES

 *  Handle invalid ref that pretends to be a sub-folder under a valid ref.
    (KS Chan)

0.19.9	2018-11-17

 BUG FIXES

 * Avoid fetching ghosts in ``Repo.fetch``.
   (Jelmer Vernooĳ)

 * Preserve port and username in parsed HTTP URLs.
   (Jelmer Vernooĳ)

 * Add basic server side implementation of ``git-upload-archive``.
   (Jelmer Vernooĳ)

0.19.8	2018-11-06

 * Fix encoding when reading README file in setup.py.
   (egor <egor@sourced.tech>, #668)

0.19.7	2018-11-05

 CHANGES

  * Drop support for Python 3 < 3.4. This is because
    pkg_resources (which get used by setuptools and mock)
    no longer supports 3.3 and earlier. (Jelmer Vernooĳ)

 IMPROVEMENTS

  * Support ``depth`` argument to ``GitClient.fetch_pack`` and support
    fetching and updating shallow metadata. (Jelmer Vernooĳ, #240)

 BUG FIXES

  * Don't write to stdout and stderr when they are not available
    (such as is the case for pythonw). (Sylvia van Os, #652)

  * Fix compatibility with newer versions of git, which expect CONTENT_LENGTH
    to be set to 0 for empty body requests. (Jelmer Vernooĳ, #657)

  * Raise an exception client-side when a caller tries to request
    SHAs that are not directly referenced the servers' refs.
    (Jelmer Vernooĳ)

  * Raise more informative errors when unable to connect to repository
    over SSH or subprocess. (Jelmer Vernooĳ)

  * Handle commit identity fields with multiple ">" characters.
    (Nicolas Dandrimont)

 IMPROVEMENTS

  * ``dulwich.porcelain.get_object_by_path`` method for easily
    accessing a path in another tree. (Jelmer Vernooĳ)

  * Support the ``i18n.commitEncoding`` setting in config.
    (Jelmer Vernooĳ)

0.19.6	2018-08-11

 BUG FIXES

  * Fix support for custom transport arguments in ``dulwich.porcelain.clone``.
    (Semyon Slepov)

  * Fix compatibility with Python 3.8 (Jelmer Vernooĳ, Daniel M. Capella)

  * Fix some corner cases in ``path_to_tree_path``. (Romain Keramitas)

  * Support paths as bytestrings in various places in ``dulwich.index``
    (Jelmer Vernooĳ)

  * Avoid setup.cfg for now, since it seems to break pypi metadata.
    (Jelmer Vernooĳ, #658)

0.19.5	2018-07-08

 IMPROVEMENTS

  * Add ``porcelain.describe``. (Sylvia van Os)

 BUG FIXES

  * Fix regression in ``dulwich.porcelain.clone`` that prevented cloning
    of remote repositories. (Jelmer Vernooĳ, #639)

  * Don't leave around empty parent directories for removed refs.
    (Damien Tournoud, #640)

0.19.4	2018-06-24

 IMPROVEMENTS

  * Add ``porcelain.ls_files``. (Jelmer Vernooĳ)

  * Add ``Index.items``. (Jelmer Vernooĳ)

 BUG FIXES

  * Avoid unicode characters (e.g. the digraph ĳ in my surname) in setup.cfg,
    since setuptools doesn't deal well with them. See
    https://github.com/pypa/setuptools/issues/1062. (Jelmer Vernooĳ, #637)

0.19.3	2018-06-17

 IMPROVEMENTS

  * Add really basic `dulwich.porcelain.fsck` implementation.
    (Jelmer Vernooĳ)

  * When the `DULWICH_PDB` environment variable is set, make
    SIGQUIT open pdb in the 'dulwich' command.

  * Add `checkout` argument to `Repo.clone`.
    (Jelmer Vernooĳ, #503)

  * Add `Repo.get_shallow` method. (Jelmer Vernooĳ)

  * Add basic `dulwich.stash` module. (Jelmer Vernooĳ)

  * Support a `prefix` argument to `dulwich.archive.tar_stream`.
    (Jelmer Vernooĳ)

 BUG FIXES

  * Fix handling of encoding for tags. (Jelmer Vernooĳ, #608)

  * Fix tutorial tests on Python 3. (Jelmer Vernooĳ, #573)

  * Fix remote refs created by `porcelain.fetch`. (Daniel Andersson, #623)

  * More robust pack creation on Windows. (Daniel Andersson)

  * Fix recursive option for `porcelain.ls_tree`. (Romain Keramitas)

 TESTS

  * Some improvements to paramiko tests. (Filipp Frizzy)

0.19.2	2018-04-07

 BUG FIXES

  * Fix deprecated Index.iterblobs method.
    (Jelmer Vernooĳ)

0.19.1	2018-04-05

 IMPROVEMENTS

  * Add 'dulwich.mailmap' file for reading mailmap files.
    (Jelmer Vernooĳ)

  * Dulwich no longer depends on urllib3[secure]. Instead,
    "dulwich[https]" can be used to pull in the necessary
    dependencies for HTTPS support. (Jelmer Vernooĳ, #616)

  * Support the `http.sslVerify` and `http.sslCAInfo`
    configuration options. (Jelmer Vernooĳ)

  * Factor out `dulwich.client.parse_rsync_url` function.
    (Jelmer Vernooĳ)

  * Fix repeat HTTP requests using the same smart HTTP client.
    (Jelmer Vernooĳ)

  * New 'client.PLinkSSHVendor' for creating connections using PuTTY's plink.exe.
    (Adam Bradley, Filipp Frizzy)

  * Only pass in `key_filename` and `password` to SSHVendor
    implementations if those parameters are set.
    (This helps with older SSHVendor implementations)
    (Jelmer Vernooĳ)

 API CHANGES

  * Index.iterblobs has been renamed to Index.iterobjects.
    (Jelmer Vernooĳ)

0.19.0	2018-03-10

 BUG FIXES

  * Make `dulwich.archive` set the gzip header file modification time so that
    archives created from the same Git tree are always identical.
    (#577, Jonas Haag)

  * Allow comment characters (#, ;) within configuration file strings
    (Daniel Andersson, #579)

  * Raise exception when passing in invalid author/committer values
    to Repo.do_commit(). (Jelmer Vernooĳ, #602)

 IMPROVEMENTS

  * Add a fastimport ``extra``. (Jelmer Vernooĳ)

  * Start writing reflog entries. (Jelmer Vernooĳ)

  * Add ability to use password and keyfile ssh options with SSHVendor. (Filipp Kucheryavy)

  * Add ``change_type_same`` flag to ``tree_changes``.
    (Jelmer Vernooĳ)

 API CHANGES

  * ``GitClient.send_pack`` now accepts a ``generate_pack_data``
    rather than a ``generate_pack_contents`` function for
    performance reasons. (Jelmer Vernooĳ)

  * Dulwich now uses urllib3 internally for HTTP requests.
    The `opener` argument to `dulwich.client.HttpGitClient` that took a
    `urllib2` opener instance has been replaced by a `pool_manager` argument
    that takes a `urllib3` pool manager instance.
    (Daniel Andersson)

0.18.6	2017-11-11

 BUG FIXES

  * Fix handling of empty repositories in ``porcelain.clone``.
    (#570, Jelmer Vernooĳ)

  * Raise an error when attempting to add paths that are not under the
    repository. (Jelmer Vernooĳ)

  * Fix error message for missing trailing ]. (Daniel Andersson)

  * Raise EmptyFileException when corruption (in the form of an empty
    file) is detected. (Antoine R. Dumont, #582)

  IMPROVEMENTS

  * Enforce date field parsing consistency. This also add checks on
    those date fields for potential overflow.
    (Antoine R. Dumont, #567)

0.18.5	2017-10-29

 BUG FIXES

  * Fix cwd for hooks. (Fabian Grünbichler)

  * Fix setting of origin in config when non-standard origin is passed into
    ``Repo.clone``. (Kenneth Lareau, #565)

  * Prevent setting SSH arguments from SSH URLs when using SSH through a
    subprocess. Note that Dulwich doesn't support cloning submodules.
    (CVE-2017-16228) (Jelmer Vernooĳ)

 IMPROVEMENTS

  * Silently ignored directories in ``Repo.stage``.
    (Jelmer Vernooĳ, #564)

 API CHANGES

  * GitFile now raises ``FileLocked`` when encountering a lock
    rather than OSError(EEXIST). (Jelmer Vernooĳ)

0.18.4	2017-10-01

 BUG FIXES

  * Make default User-Agent start with "git/" because GitHub won't response to
    HTTP smart server requests otherwise (and reply with a 404).
    (Jelmer vernooĳ, #562)

0.18.3	2017-09-03

 BUG FIXES

  * Read config during porcelain operations that involve remotes.
    (Jelmer Vernooĳ, #545)

  * Fix headers of empty chunks in unified diffs. (Taras Postument, #543)

  * Properly follow redirects over HTTP. (Jelmer Vernooĳ, #117)

 IMPROVEMENTS

  * Add ``dulwich.porcelain.update_head``. (Jelmer Vernooĳ, #439)

  * ``GitClient.fetch_pack`` now returns symrefs.
    (Jelmer Vernooĳ, #485)

  * The server now supports providing symrefs.
    (Jelmer Vernooĳ, #485)

  * Add ``dulwich.object_store.commit_tree_changes`` to incrementally
    commit changes to a tree structure. (Jelmer Vernooĳ)

  * Add basic ``PackBasedObjectStore.repack`` method.
    (Jelmer Vernooĳ, Earl Chew, #296, #549, #552)

0.18.2	2017-08-01

 TEST FIXES

  * Use constant timestamp so tests pass in all timezones, not just BST.
    (Jelmer Vernooĳ)

0.18.1	2017-07-31

 BUG FIXES

  * Fix syntax error in dulwich.contrib.test_swift_smoke.
    (Jelmer Vernooĳ)

0.18.0	2017-07-31

 BUG FIXES

  * Fix remaining tests on Windows. (Jelmer Vernooĳ, #493)

  * Fix build of C extensions with Python 3 on Windows.
    (Jelmer Vernooĳ)

  * Pass 'mkdir' argument onto Repo.init_bare in Repo.clone.
    (Jelmer Vernooĳ, #504)

  * In ``dulwich.porcelain.add``, if no files are specified,
    add from current working directory rather than repository root.
    (Jelmer Vernooĳ, #521)

  * Properly deal with submodules in 'porcelain.status'.
    (Jelmer Vernooĳ, #517)

  * ``dulwich.porcelain.remove`` now actually removes files from
    disk, not just from the index. (Jelmer Vernooĳ, #488)

  * Fix handling of "reset" command with markers and without
    "from". (Antoine Pietri)

  * Fix handling of "merge" command with markers. (Antoine Pietri)

  * Support treeish argument to porcelain.reset(), rather than
    requiring a ref/commit id. (Jelmer Vernooĳ)

  * Handle race condition when mtime doesn't change between writes/reads.
    (Jelmer Vernooĳ, #541)

  * Fix ``dulwich.porcelain.show`` on commits with Python 3.
    (Jelmer Vernooĳ, #532)

 IMPROVEMENTS

  * Add basic support for reading ignore files in ``dulwich.ignore``.
    ``dulwich.porcelain.add`` and ``dulwich.porcelain.status`` now honor
    ignores. (Jelmer Vernooĳ, Segev Finer, #524, #526)

  * New ``dulwich.porcelain.check_ignore`` command.
    (Jelmer Vernooĳ)

  * ``dulwich.porcelain.status`` now supports a ``ignored`` argument.
    (Jelmer Vernooĳ)

 DOCUMENTATION

  * Clarified docstrings for Client.{send_pack,fetch_pack} implementations.
    (Jelmer Vernooĳ, #523)

0.17.3	2017-03-20

 PLATFORM SUPPORT

  * List Python 3.3 as supported. (Jelmer Vernooĳ, #513)

 BUG FIXES

  * Fix compatibility with pypy 3. (Jelmer Vernooĳ)

0.17.2	2017-03-19

 BUG FIXES

  * Add workaround for
    https://bitbucket.org/pypy/pypy/issues/2499/cpyext-pystring_asstring-doesnt-work,
    fixing Dulwich when used with C extensions on pypy < 5.6. (Victor Stinner)

  * Properly quote config values with a '#' character in them.
    (Jelmer Vernooij, #511)

0.17.1	2017-03-01

 IMPROVEMENTS

  * Add basic 'dulwich pull' command. (Jelmer Vernooĳ)

 BUG FIXES

  * Cope with existing submodules during pull.
    (Jelmer Vernooĳ, #505)

0.17.0	2017-03-01

 TEST FIXES

  * Skip test that requires sync to synchronize filesystems if os.sync is
    not available. (Koen Martens)

 IMPROVEMENTS

  * Implement MemoryRepo.{set_description,get_description}.
    (Jelmer Vernooĳ)

  * Raise exception in Repo.stage() when absolute paths are
    passed in. Allow passing in relative paths to
    porcelain.add().(Jelmer Vernooij)

 BUG FIXES

  * Handle multi-line quoted values in config files.
    (Jelmer Vernooĳ, #495)

  * Allow porcelain.clone of repository without HEAD.
    (Jelmer Vernooĳ, #501)

  * Support passing tag ids to Walker()'s include argument.
    (Jelmer Vernooĳ)

  * Don't strip trailing newlines from extra headers.
    (Nicolas Dandrimont)

  * Set bufsize=0 for subprocess interaction with SSH client.
    Fixes hangs on Python 3. (René Stern, #434)

  * Don't drop first slash for SSH paths, except for those
    starting with "~". (Jelmer Vernooij, René Stern, #463)

  * Properly log off after retrieving just refs.
    (Jelmer Vernooij)

0.16.3	2016-01-14

 TEST FIXES

  * Remove racy check that relies on clock time changing between writes.
    (Jelmer Vernooij)

 IMPROVEMENTS

  * Add porcelain.remote_add. (Jelmer Vernooĳ)

0.16.2	2016-01-14

 IMPROVEMENTS

  * Fixed failing test-cases on windows.
    (Koen Martens)

 API CHANGES

  * Repo is now a context manager, so that it can be easily
    closed using a ``with`` statement. (Søren Løvborg)

 IMPROVEMENTS

  * Add naive annotate implementation in ``dulwich.annotate``.
    It works, but performance needs work. (Jelmer Vernooĳ)

 TEST FIXES

  * Only run worktree list compat tests against git 2.7.0,
    when 'git worktree list' was introduced. (Jelmer Vernooĳ)

 BUG FIXES

  * Ignore filemode when building index when core.filemode
    is false.
    (Koen Martens)

  * Initialize core.filemode configuration setting by
    probing the filesystem for trustable permissions.
    (Koen Martens)

  * Fix ``porcelain.reset`` to respect the committish argument.
    (Koen Martens)

  * Fix dulwich.porcelain.ls_remote() on Python 3.
    (#471, Jelmer Vernooĳ)

  * Allow both unicode and byte strings for host paths
    in dulwich.client. (#435, Jelmer Vernooĳ)

  * Add remote from porcelain.clone. (#466, Jelmer Vernooĳ)

  * Fix unquoting of credentials before passing to urllib2.
    (#475, Volodymyr Holovko)

  * Cope with submodules in `build_index_from_tree`.
    (#477, Jelmer Vernooĳ)

  * Handle deleted files in `get_unstaged_changes`.
    (#483, Doug Hellmann)

  * Don't overwrite files when they haven't changed in
    `build_file_from_blob`.
    (#479, Benoît HERVIER)

  * Check for existence of index file before opening pack.
    Fixes a race when new packs are being added.
    (#482, wme)

0.16.1	2016-12-25

 BUG FIXES

  * Fix python3 compatibility for dulwich.contrib.release_robot.
    (Jelmer Vernooĳ)

0.16.0	2016-12-24

 IMPROVEMENTS

  * Add support for worktrees. See `git-worktree(1)` and
    `gitrepository-layout(5)`. (Laurent Rineau)

  * Add support for `commondir` file in Git control
    directories. (Laurent Rineau)

  * Add support for passwords in HTTP URLs.
    (Jon Bain, Mika Mäenpää)

  * Add `release_robot` script to contrib,
    allowing easy finding of current version based on Git tags.
    (Mark Mikofski)

  * Add ``Blob.splitlines`` method.
    (Jelmer Vernooĳ)

 BUG FIXES

  * Fix handling of ``Commit.tree`` being set to an actual
    tree object rather than a tree id. (Jelmer Vernooij)

  * Return remote refs from LocalGitClient.fetch_pack(),
    consistent with the documentation for that method.
    (#461, Jelmer Vernooĳ)

  * Fix handling of unknown URL schemes in get_transport_and_path.
    (#465, Jelmer Vernooij)

0.15.0	2016-10-09

 BUG FIXES

  * Allow missing trailing LF when reading service name from
    HTTP servers. (Jelmer Vernooĳ, Andrew Shadura, #442)

  * Fix dulwich.porcelain.pull() on Python3. (Jelmer Vernooĳ, #451)

  * Properly pull in tags during dulwich.porcelain.clone.
    (Jelmer Vernooĳ, #408)

 CHANGES

  * Changed license from "GNU General Public License, version 2.0 or later"
    to "Apache License, version 2.0 or later or GNU General Public License,
    version 2.0 or later". (#153)

 IMPROVEMENTS

  * Add ``dulwich.porcelain.ls_tree`` implementation. (Jelmer Vernooĳ)

0.14.1	2016-07-05

 BUG FIXES

  * Fix regression removing untouched refs when pushing over SSH.
    (Jelmer Vernooĳ #441)

  * Skip Python3 tests for SWIFT contrib module, as it has not yet
    been ported.

0.14.0	2016-07-03

 BUG FIXES

  * Fix ShaFile.id after modification of a copied ShaFile.
    (Félix Mattrat, Jelmer Vernooĳ)

  * Support removing refs from porcelain.push.
    (Jelmer Vernooĳ, #437)

  * Stop magic protocol ref `capabilities^{}` from leaking out
    to clients. (Jelmer Vernooĳ, #254)

 IMPROVEMENTS

  * Add `dulwich.config.parse_submodules` function.

  * Add `RefsContainer.follow` method. (#438)

0.13.0	2016-04-24

 IMPROVEMENTS

  * Support `ssh://` URLs in get_transport_and_path_from_url().
    (Jelmer Vernooĳ, #402)

  * Support missing empty line after headers in Git commits and tags.
    (Nicolas Dandrimont, #413)

  * Fix `dulwich.porcelain.status` when used in empty trees.
    (Jelmer Vernooĳ, #415)

  * Return copies of objects in MemoryObjectStore rather than
    references, making the behaviour more consistent with that of
    DiskObjectStore. (Félix Mattrat, Jelmer Vernooĳ)

  * Fix ``dulwich.web`` on Python3. (#295, Jonas Haag)

 CHANGES

  * Drop support for Python 2.6.

  * Fix python3 client web support. (Jelmer Vernooĳ)

 BUG FIXES

  * Fix hang on Gzip decompression. (Jonas Haag)

  * Don't rely on working tell() and seek() methods
    on wsgi.input. (Jonas Haag)

  * Support fastexport/fastimport functionality on python3 with newer
    versions of fastimport (>= 0.9.5). (Jelmer Vernooĳ, Félix Mattrat)

0.12.0	2015-12-13

 IMPROVEMENTS

  * Add a `dulwich.archive` module that can create tarballs.
    Based on code from Jonas Haag in klaus.

  * Add a `dulwich.reflog` module for reading and writing reflogs.
    (Jelmer Vernooĳ)

  * Fix handling of ambiguous refs in `parse_ref` to make
    it match the behaviour described in https://git-scm.com/docs/gitrevisions.
    (Chris Bunney)

  * Support Python3 in C modules. (Lele Gaifax)

 BUG FIXES

  * Simplify handling of SSH command invocation.
    Fixes quoting of paths. Thanks, Thomas Liebetraut. (#384)

  * Fix inconsistent handling of trailing slashes for DictRefsContainer. (#383)

  * Add hack to support thin packs duing fetch(), albeit while requiring the
    entire pack file to be loaded into memory. (jsbain)

 CHANGES

  * This will be the last release to support Python 2.6.

0.11.2	2015-09-18

 IMPROVEMENTS

  * Add support for agent= capability. (Jelmer Vernooĳ, #298)

  * Add support for quiet capability. (Jelmer Vernooĳ)

 CHANGES

  * The ParamikoSSHVendor class has been moved to
  * dulwich.contrib.paramiko_vendor, as it's currently untested.
    (Jelmer Vernooĳ, #364)

0.11.1	2015-09-13

 Fix-up release to exclude broken blame.py file.

0.11.0	2015-09-13

 IMPROVEMENTS

  * Extended Python3 support to most of the codebase.
    (Gary van der Merwe, Jelmer Vernooĳ)
  * The `Repo` object has a new `close` method that can be called to close any
    open resources. (Gary van der Merwe)
  * Support 'git.bat' in SubprocessGitClient on Windows.
    (Stefan Zimmermann)
  * Advertise 'ofs-delta' capability in receive-pack server side
    capabilities. (Jelmer Vernooĳ)
  * Switched `default_local_git_client_cls` to `LocalGitClient`.
    (Gary van der Merwe)
  * Add `porcelain.ls_remote` and `GitClient.get_refs`.
    (Michael Edgar)
  * Add `Repo.discover` method. (B. M. Corser)
  * Add `dulwich.objectspec.parse_refspec`. (Jelmer Vernooĳ)
  * Add `porcelain.pack_objects` and `porcelain.repack`.
    (Jelmer Vernooĳ)

 BUG FIXES

  * Fix handling of 'done' in graph walker and implement the
    'no-done' capability. (Tommy Yu, #88)

  * Avoid recursion limit issues resolving deltas. (William Grant, #81)

  * Allow arguments in local client binary path overrides.
    (Jelmer Vernooĳ)

  * Fix handling of commands with arguments in paramiko SSH
    client. (Andreas Klöckner, Jelmer Vernooĳ, #363)

  * Fix parsing of quoted strings in configs. (Jelmer Vernooĳ, #305)

0.10.1  2015-03-25

 BUG FIXES

  * Return `ApplyDeltaError` when encountering delta errors
    in both C extensions and native delta application code.
    (Jelmer Vernooĳ, #259)

0.10.0	2015-03-22

 BUG FIXES

  * In dulwich.index.build_index_from_tree, by default
    refuse to create entries that start with .git/.
    (Jelmer Vernooĳ, CVE-2014-9706)

  * Fix running of testsuite when installed.
    (Jelmer Vernooĳ, #223)

  * Use a block cache in _find_content_rename_candidates(),
    improving performance. (Mike Williams)

  * Add support for ``core.protectNTFS`` setting.
    (Jelmer Vernooĳ)

  * Fix TypeError when fetching empty updates.
    (Hwee Miin Koh)

  * Resolve delta refs when pulling into a MemoryRepo.
    (Max Shawabkeh, #256)

  * Fix handling of tags of non-commits in missing object finder.
    (Augie Fackler, #211)

  * Explicitly disable mmap on plan9 where it doesn't work.
    (Jeff Sickel)

 IMPROVEMENTS

  * New public method `Repo.reset_index`. (Jelmer Vernooĳ)

  * Prevent duplicate parsing of loose files in objects
    directory when reading. Thanks to David Keijser for the
    report. (Jelmer Vernooĳ, #231)

0.9.9	2015-03-20

 SECURITY BUG FIXES

  * Fix buffer overflow in C implementation of pack apply_delta().
    (CVE-2015-0838)

    Thanks to Ivan Fratric of the Google Security Team for
    reporting this issue.
    (Jelmer Vernooĳ)

0.9.8	2014-11-30

 BUG FIXES

  * Various fixes to improve test suite running on Windows.
    (Gary van der Merwe)

  * Limit delta copy length to 64K in v2 pack files. (Robert Brown)

  * Strip newline from final ACKed SHA while fetching packs.
    (Michael Edgar)

  * Remove assignment to PyList_SIZE() that was causing segfaults on
    pypy. (Jelmer Vernooĳ, #196)

 IMPROVEMENTS

  * Add porcelain 'receive-pack' and 'upload-pack'. (Jelmer Vernooĳ)

  * Handle SIGINT signals in bin/dulwich. (Jelmer Vernooĳ)

  * Add 'status' support to bin/dulwich. (Jelmer Vernooĳ)

  * Add 'branch_create', 'branch_list', 'branch_delete' porcelain.
    (Jelmer Vernooĳ)

  * Add 'fetch' porcelain. (Jelmer Vernooĳ)

  * Add 'tag_delete' porcelain. (Jelmer Vernooĳ)

  * Add support for serializing/deserializing 'gpgsig' attributes in Commit.
    (Jelmer Vernooĳ)

 CHANGES

  * dul-web is now available as 'dulwich web-daemon'.
    (Jelmer Vernooĳ)

  * dulwich.porcelain.tag has been renamed to tag_create.
    dulwich.porcelain.list_tags has been renamed to tag_list.
    (Jelmer Vernooĳ)

 API CHANGES

  * Restore support for Python 2.6. (Jelmer Vernooĳ, Gary van der Merwe)


0.9.7	2014-06-08

 BUG FIXES

  * Fix tests dependent on hash ordering. (Michael Edgar)

  * Support staging symbolic links in Repo.stage.
    (Robert Brown)

  * Ensure that all files object are closed when running the test suite.
    (Gary van der Merwe)

  * When writing OFS_DELTA pack entries, write correct offset.
    (Augie Fackler)

  * Fix handler of larger copy operations in packs. (Augie Fackler)

  * Various fixes to improve test suite running on Windows.
    (Gary van der Merwe)

  * Fix logic for extra adds of identical files in rename detector.
    (Robert Brown)

 IMPROVEMENTS

  * Add porcelain 'status'. (Ryan Faulkner)

  * Add porcelain 'daemon'. (Jelmer Vernooĳ)

  * Add `dulwich.greenthreads` module which provides support
    for concurrency of some object store operations.
    (Fabien Boucher)

  * Various changes to improve compatibility with Python 3.
    (Gary van der Merwe, Hannu Valtonen, michael-k)

  * Add OpenStack Swift backed repository implementation
    in dulwich.contrib. See README.swift for details. (Fabien Boucher)

API CHANGES

  * An optional close function can be passed to the Protocol class. This will
    be called by its close method. (Gary van der Merwe)

  * All classes with close methods are now context managers, so that they can
    be easily closed using a `with` statement. (Gary van der Merwe)

  * Remove deprecated `num_objects` argument to `write_pack` methods.
    (Jelmer Vernooĳ)

 OTHER CHANGES

  * The 'dul-daemon' script has been removed. The same functionality
    is now available as 'dulwich daemon'. (Jelmer Vernooĳ)

0.9.6	2014-04-23

 IMPROVEMENTS

  * Add support for recursive add in 'git add'.
    (Ryan Faulkner, Jelmer Vernooĳ)

  * Add porcelain 'list_tags'. (Ryan Faulkner)

  * Add porcelain 'push'. (Ryan Faulkner)

  * Add porcelain 'pull'. (Ryan Faulkner)

  * Support 'http.proxy' in HttpGitClient.
    (Jelmer Vernooĳ, #1096030)

  * Support 'http.useragent' in HttpGitClient.
    (Jelmer Vernooĳ)

  * In server, wait for clients to send empty list of
    wants when talking to empty repository.
    (Damien Tournoud)

  * Various changes to improve compatibility with
    Python 3. (Gary van der Merwe)

 BUG FIXES

  * Support unseekable 'wsgi.input' streams.
    (Jonas Haag)

  * Raise TypeError when passing unicode() object
    to Repo.__getitem__.
    (Jonas Haag)

  * Fix handling of `reset` command in dulwich.fastexport.
    (Jelmer Vernooĳ, #1249029)

  * In client, don't wait for server to close connection
    first. Fixes hang when used against GitHub
    server implementation. (Siddharth Agarwal)

  * DeltaChainIterator: fix a corner case where an object is inflated as an
    object already in the repository.
    (Damien Tournoud, #135)

  * Stop leaking file handles during pack reload. (Damien Tournoud)

  * Avoid reopening packs during pack cache reload. (Jelmer Vernooĳ)

 API CHANGES

  * Drop support for Python 2.6. (Jelmer Vernooĳ)

0.9.5	2014-02-23

 IMPROVEMENTS

  * Add porcelain 'tag'. (Ryan Faulkner)

  * New module `dulwich.objectspec` for parsing strings referencing
    objects and commit ranges. (Jelmer Vernooĳ)

  * Add shallow branch support. (milki)

  * Allow passing urllib2 `opener` into HttpGitClient.
    (Dov Feldstern, #909037)

 CHANGES

  * Drop support for Python 2.4 and 2.5. (Jelmer Vernooĳ)

 API CHANGES

  * Remove long deprecated ``Repo.commit``, ``Repo.get_blob``,
    ``Repo.tree`` and ``Repo.tag``. (Jelmer Vernooĳ)

  * Remove long deprecated ``Repo.revision_history`` and ``Repo.ref``.
    (Jelmer Vernooĳ)

  * Remove long deprecated ``Tree.entries``. (Jelmer Vernooĳ)

 BUG FIXES

  * Raise KeyError rather than TypeError when passing in
    unicode object of length 20 or 40 to Repo.__getitem__.
    (Jelmer Vernooĳ)

  * Use 'rm' rather than 'unlink' in tests, since the latter
    does not exist on OpenBSD and other platforms.
    (Dmitrij D. Czarkoff)

0.9.4	2013-11-30

 IMPROVEMENTS

  * Add ssh_kwargs attribute to ParamikoSSHVendor. (milki)

  * Add Repo.set_description(). (Víðir Valberg Guðmundsson)

  * Add a basic `dulwich.porcelain` module. (Jelmer Vernooĳ, Marcin Kuzminski)

  * Various performance improvements for object access.
    (Jelmer Vernooĳ)

  * New function `get_transport_and_path_from_url`,
    similar to `get_transport_and_path` but only
    supports URLs.
    (Jelmer Vernooĳ)

  * Add support for file:// URLs in `get_transport_and_path_from_url`.
    (Jelmer Vernooĳ)

  * Add LocalGitClient implementation.
    (Jelmer Vernooĳ)

 BUG FIXES

  * Support filesystems with 64bit inode and device numbers.
    (André Roth)

 CHANGES

  * Ref handling has been moved to dulwich.refs.
    (Jelmer Vernooĳ)

 API CHANGES

  * Remove long deprecated RefsContainer.set_ref().
    (Jelmer Vernooĳ)

  * Repo.ref() is now deprecated in favour of Repo.refs[].
    (Jelmer Vernooĳ)

FEATURES

  * Add support for graftpoints. (milki)

0.9.3	2013-09-27

 BUG FIXES

  * Fix path for stdint.h in MANIFEST.in. (Jelmer Vernooĳ)

0.9.2	2013-09-26

 BUG FIXES

  * Include stdint.h in MANIFEST.in (Mark Mikofski)

0.9.1	2013-09-22

 BUG FIXES

  * Support lookups of 40-character refs in BaseRepo.__getitem__. (Chow Loong Jin, Jelmer Vernooĳ)

  * Fix fetching packs with side-band-64k capability disabled. (David Keijser, Jelmer Vernooĳ)

  * Several fixes in send-pack protocol behaviour - handling of empty pack files and deletes.
    (milki, #1063087)

  * Fix capability negotiation when fetching packs over HTTP.
    (#1072461, William Grant)

  * Enforce determine_wants returning an empty list rather than None. (Fabien Boucher, Jelmer Vernooĳ)

  * In the server, support pushes just removing refs. (Fabien Boucher, Jelmer Vernooĳ)

 IMPROVEMENTS

  * Support passing a single revision to BaseRepo.get_walker() rather than a list of revisions.g
    (Alberto Ruiz)

  * Add `Repo.get_description` method. (Jelmer Vernooĳ)

  * Support thin packs in Pack.iterobjects() and Pack.get_raw().
    (William Grant)

  * Add `MemoryObjectStore.add_pack` and `MemoryObjectStore.add_thin_pack` methods.
    (David Bennett)

  * Add paramiko-based SSH vendor. (Aaron O'Mullan)

  * Support running 'dulwich.server' and 'dulwich.web' using 'python -m'.
    (Jelmer Vernooĳ)

  * Add ObjectStore.close(). (Jelmer Vernooĳ)

  * Raise appropriate NotImplementedError when encountering dumb HTTP servers.
    (Jelmer Vernooĳ)

 API CHANGES

  * SSHVendor.connect_ssh has been renamed to SSHVendor.run_command.
    (Jelmer Vernooĳ)

  * ObjectStore.add_pack() now returns a 3-tuple. The last element will be an
    abort() method that can be used to cancel the pack operation.
    (Jelmer Vernooĳ)

0.9.0	2013-05-31

 BUG FIXES

  * Push efficiency - report missing objects only. (#562676, Artem Tikhomirov)

  * Use indentation consistent with C Git in config files.
    (#1031356, Curt Moore, Jelmer Vernooĳ)

  * Recognize and skip binary files in diff function.
    (Takeshi Kanemoto)

  * Fix handling of relative paths in dulwich.client.get_transport_and_path.
    (Brian Visel, #1169368)

  * Preserve ordering of entries in configuration.
    (Benjamin Pollack)

  * Support ~ expansion in SSH client paths. (milki, #1083439)

  * Support relative paths in alternate paths.
    (milki, Michel Lespinasse, #1175007)

  * Log all error messages from wsgiref server to the logging module. This
    makes the test suit quiet again. (Gary van der Merwe)

  * Support passing None for empty tree in changes_from_tree.
    (Kevin Watters)

  * Support fetching empty repository in client. (milki, #1060462)

 IMPROVEMENTS:

  * Add optional honor_filemode flag to build_index_from_tree.
    (Mark Mikofski)

  * Support core/filemode setting when building trees. (Jelmer Vernooĳ)

  * Add chapter on tags in tutorial. (Ryan Faulkner)

 FEATURES

  * Add support for mergetags. (milki, #963525)

  * Add support for posix shell hooks. (milki)

0.8.7	2012-11-27

 BUG FIXES

  * Fix use of alternates in ``DiskObjectStore``.{__contains__,__iter__}.
    (Dmitriy)

  * Fix compatibility with Python 2.4. (David Carr)

0.8.6	2012-11-09

 API CHANGES

  * dulwich.__init__ no longer imports client, protocol, repo and
    server modules. (Jelmer Vernooĳ)

 FEATURES

  * ConfigDict now behaves more like a dictionary.
    (Adam 'Cezar' Jenkins, issue #58)

  * HTTPGitApplication now takes an optional
    `fallback_app` argument. (Jonas Haag, issue #67)

  * Support for large pack index files. (Jameson Nash)

 TESTING

  * Make index entry tests a little bit less strict, to cope with
    slightly different behaviour on various platforms.
    (Jelmer Vernooĳ)

  * ``setup.py test`` (available when setuptools is installed) now
    runs all tests, not just the basic unit tests.
    (Jelmer Vernooĳ)

 BUG FIXES

  * Commit._deserialize now actually deserializes the current state rather than
    the previous one. (Yifan Zhang, issue #59)

  * Handle None elements in lists of TreeChange objects. (Alex Holmes)

  * Support cloning repositories without HEAD set.
    (D-Key, Jelmer Vernooĳ, issue #69)

  * Support ``MemoryRepo.get_config``. (Jelmer Vernooĳ)

  * In ``get_transport_and_path``, pass extra keyword arguments on to
    HttpGitClient. (Jelmer Vernooĳ)

0.8.5	2012-03-29

 BUG FIXES

  * Avoid use of 'with' in dulwich.index. (Jelmer Vernooĳ)

  * Be a little bit strict about OS behaviour in index tests.
    Should fix the tests on Debian GNU/kFreeBSD. (Jelmer Vernooĳ)

0.8.4	2012-03-28

 BUG FIXES

  * Options on the same line as sections in config files are now supported.
    (Jelmer Vernooĳ, #920553)

  * Only negotiate capabilities that are also supported by the server.
    (Rod Cloutier, Risto Kankkunen)

  * Fix parsing of invalid timezone offsets with two minus signs.
    (Jason R. Coombs, #697828)

  * Reset environment variables during tests, to avoid
    test isolation leaks reading ~/.gitconfig. (Risto Kankkunen)

 TESTS

  * $HOME is now explicitly specified for tests that use it to read
    ``~/.gitconfig``, to prevent test isolation issues.
    (Jelmer Vernooĳ, #920330)

 FEATURES

  * Additional arguments to get_transport_and_path are now passed
    on to the constructor of the transport. (Sam Vilain)

  * The WSGI server now transparently handles when a git client submits data
    using Content-Encoding: gzip.
    (David Blewett, Jelmer Vernooĳ)

  * Add dulwich.index.build_index_from_tree(). (milki)

0.8.3	2012-01-21

 FEATURES

  * The config parser now supports the git-config file format as
    described in git-config(1) and can write git config files.
    (Jelmer Vernooĳ, #531092, #768687)

  * ``Repo.do_commit`` will now use the user identity from
    .git/config or ~/.gitconfig if none was explicitly specified.
    (Jelmer Vernooĳ)

 BUG FIXES

  * Allow ``determine_wants`` methods to include the zero sha in their
    return value. (Jelmer Vernooĳ)

0.8.2	2011-12-18

 BUG FIXES

  * Cope with different zlib buffer sizes in sha1 file parser.
    (Jelmer Vernooĳ)

  * Fix get_transport_and_path for HTTP/HTTPS URLs.
    (Bruno Renié)

  * Avoid calling free_objects() on NULL in error cases. (Chris Eberle)

  * Fix use --bare argument to 'dulwich init'. (Chris Eberle)

  * Properly abort connections when the determine_wants function
    raises an exception. (Jelmer Vernooĳ, #856769)

  * Tweak xcodebuild hack to deal with more error output.
    (Jelmer Vernooĳ, #903840)

 FEATURES

  * Add support for retrieving tarballs from remote servers.
    (Jelmer Vernooĳ, #379087)

  * New method ``update_server_info`` which generates data
    for dumb server access. (Jelmer Vernooĳ, #731235)

0.8.1	2011-10-31

 FEATURES

  * Repo.do_commit has a new argument 'ref'.

  * Repo.do_commit has a new argument 'merge_heads'. (Jelmer Vernooĳ)

  * New ``Repo.get_walker`` method. (Jelmer Vernooĳ)

  * New ``Repo.clone`` method. (Jelmer Vernooĳ, #725369)

  * ``GitClient.send_pack`` now supports the 'side-band-64k' capability.
    (Jelmer Vernooĳ)

  * ``HttpGitClient`` which supports the smart server protocol over
    HTTP. "dumb" access is not yet supported. (Jelmer Vernooĳ, #373688)

  * Add basic support for alternates. (Jelmer Vernooĳ, #810429)

 CHANGES

  * unittest2 or python >= 2.7 is now required for the testsuite.
    testtools is no longer supported. (Jelmer Vernooĳ, #830713)

 BUG FIXES

  * Fix compilation with older versions of MSVC.  (Martin gz)

  * Special case 'refs/stash' as a valid ref. (Jelmer Vernooĳ, #695577)

  * Smart protocol clients can now change refs even if they are
    not uploading new data. (Jelmer Vernooĳ, #855993)

  * Don't compile C extensions when running in pypy.
    (Ronny Pfannschmidt, #881546)

  * Use different name for strnlen replacement function to avoid clashing
    with system strnlen. (Jelmer Vernooĳ, #880362)

 API CHANGES

  * ``Repo.revision_history`` is now deprecated in favor of ``Repo.get_walker``.
    (Jelmer Vernooĳ)

0.8.0	2011-08-07

 FEATURES

  * New DeltaChainIterator abstract class for quickly iterating all objects in
    a pack, with implementations for pack indexing and inflation.
    (Dave Borowitz)

  * New walk module with a Walker class for customizable commit walking.
    (Dave Borowitz)

  * New tree_changes_for_merge function in diff_tree. (Dave Borowitz)

  * Easy rename detection in RenameDetector even without find_copies_harder.
    (Dave Borowitz)

 BUG FIXES

  * Avoid storing all objects in memory when writing pack.
    (Jelmer Vernooĳ, #813268)

  * Support IPv6 for git:// connections. (Jelmer Vernooĳ, #801543)

  * Improve performance of Repo.revision_history(). (Timo Schmid, #535118)

  * Fix use of SubprocessWrapper on Windows. (Paulo Madeira, #670035)

  * Fix compilation on newer versions of Mac OS X (Lion and up). (Ryan McKern, #794543)

  * Prevent raising ValueError for correct refs in RefContainer.__delitem__.

  * Correctly return a tuple from MemoryObjectStore.get_raw. (Dave Borowitz)

  * Fix a bug in reading the pack checksum when there are fewer than 20 bytes
    left in the buffer. (Dave Borowitz)

  * Support ~ in git:// URL paths. (Jelmer Vernooĳ, #813555)

  * Make ShaFile.__eq__ work when other is not a ShaFile. (Dave Borowitz)

  * ObjectStore.get_graph_walker() now no longer yields the same
    revision more than once. This has a significant improvement for
    performance when wide revision graphs are involved.
    (Jelmer Vernooĳ, #818168)

  * Teach ReceivePackHandler how to read empty packs. (Dave Borowitz)

  * Don't send a pack with duplicates of the same object. (Dave Borowitz)

  * Teach the server how to serve a clone of an empty repo. (Dave Borowitz)

  * Correctly advertise capabilities during receive-pack. (Dave Borowitz)

  * Fix add/add and add/rename conflicts in tree_changes_for_merge.
    (Dave Borowitz)

  * Use correct MIME types in web server. (Dave Borowitz)

 API CHANGES

  * write_pack no longer takes the num_objects argument and requires an object
    to be passed in that is iterable (rather than an iterator) and that
    provides __len__.  (Jelmer Vernooĳ)

  * write_pack_data has been renamed to write_pack_objects and no longer takes a
    num_objects argument. (Jelmer Vernooĳ)

  * take_msb_bytes, read_zlib_chunks, unpack_objects, and
    PackStreamReader.read_objects now take an additional argument indicating a
    crc32 to compute. (Dave Borowitz)

  * PackObjectIterator was removed; its functionality is still exposed by
    PackData.iterobjects. (Dave Borowitz)

  * Add a sha arg to write_pack_object to incrementally compute a SHA.
    (Dave Borowitz)

  * Include offset in PackStreamReader results. (Dave Borowitz)

  * Move PackStreamReader from server to pack. (Dave Borowitz)

  * Extract a check_length_and_checksum, compute_file_sha, and
    pack_object_header pack helper functions. (Dave Borowitz)

  * Extract a compute_file_sha function. (Dave Borowitz)

  * Remove move_in_thin_pack as a separate method; add_thin_pack now completes
    the thin pack and moves it in in one step. Remove ThinPackData as well.
    (Dave Borowitz)

  * Custom buffer size in read_zlib_chunks. (Dave Borowitz)

  * New UnpackedObject data class that replaces ad-hoc tuples in the return
    value of unpack_object and various DeltaChainIterator methods.
    (Dave Borowitz)

  * Add a lookup_path convenience method to Tree. (Dave Borowitz)

  * Optionally create RenameDetectors without passing in tree SHAs.
    (Dave Borowitz)

  * Optionally include unchanged entries in RenameDetectors. (Dave Borowitz)

  * Optionally pass a RenameDetector to tree_changes. (Dave Borowitz)

  * Optionally pass a request object through to server handlers. (Dave Borowitz)

 TEST CHANGES

  * If setuptools is installed, "python setup.py test" will now run the testsuite.
    (Jelmer Vernooĳ)

  * Add a new build_pack test utility for building packs from a simple spec.
    (Dave Borowitz)

  * Add a new build_commit_graph test utility for building commits from a
    simple spec. (Dave Borowitz)

0.7.1	2011-04-12

 BUG FIXES

  * Fix double decref in _diff_tree.c. (Ted Horst, #715528)

  * Fix the build on Windows. (Pascal Quantin)

  * Fix get_transport_and_path compatibility with pre-2.6.5 versions of Python.
    (Max Bowsher, #707438)

  * BaseObjectStore.determine_wants_all no longer breaks on zero SHAs.
    (Jelmer Vernooĳ)

  * write_tree_diff() now supports submodules.
    (Jelmer Vernooĳ)

  * Fix compilation for XCode 4 and older versions of distutils.sysconfig.
    (Daniele Sluijters)

 IMPROVEMENTS

  * Sphinxified documentation. (Lukasz Balcerzak)

  * Add Pack.keep.(Marc Brinkmann)

 API CHANGES

  * The order of the parameters to Tree.add(name, mode, sha) has changed, and
    is now consistent with the rest of Dulwich. Existing code will still
    work but print a DeprecationWarning. (Jelmer Vernooĳ, #663550)

  * Tree.entries() is now deprecated in favour of Tree.items() and
    Tree.iteritems(). (Jelmer Vernooĳ)

0.7.0	2011-01-21

 FEATURES

  * New `dulwich.diff_tree` module for simple content-based rename detection.
    (Dave Borowitz)

  * Add Tree.items(). (Jelmer Vernooĳ)

  * Add eof() and unread_pkt_line() methods to Protocol. (Dave Borowitz)

  * Add write_tree_diff(). (Jelmer Vernooĳ)

  * Add `serve_command` function for git server commands as executables.
    (Jelmer Vernooĳ)

  * dulwich.client.get_transport_and_path now supports rsync-style repository URLs.
    (Dave Borowitz, #568493)

 BUG FIXES

  * Correct short-circuiting operation for no-op fetches in the server.
    (Dave Borowitz)

  * Support parsing git mbox patches without a version tail, as generated by
    Mercurial.  (Jelmer Vernooĳ)

  * Fix dul-receive-pack and dul-upload-pack. (Jelmer Vernooĳ)

  * Zero-padded file modes in Tree objects no longer trigger an exception but
    the check code warns about them. (Augie Fackler, #581064)

  * Repo.init() now honors the mkdir flag. (#671159)

  * The ref format is now checked when setting a ref rather than when reading it back.
    (Dave Borowitz, #653527)

  * Make sure pack files are closed correctly. (Tay Ray Chuan)

 DOCUMENTATION

  * Run the tutorial inside the test suite. (Jelmer Vernooĳ)

  * Reorganized and updated the tutorial. (Jelmer Vernooĳ, Dave Borowitz, #610550,
     #610540)


0.6.2	2010-10-16

 BUG FIXES

  * HTTP server correctly handles empty CONTENT_LENGTH. (Dave Borowitz)

  * Don't error when creating GitFiles with the default mode. (Dave Borowitz)

  * ThinPackData.from_file now works with resolve_ext_ref callback.
    (Dave Borowitz)

  * Provide strnlen() on mingw32 which doesn't have it. (Hans Kolek)

  * Set bare=true in the configuration for bare repositories. (Dirk Neumann)

 FEATURES

  * Use slots for core objects to save up on memory. (Jelmer Vernooĳ)

  * Web server supports streaming progress/pack output. (Dave Borowitz)

  * New public function dulwich.pack.write_pack_header. (Dave Borowitz)

  * Distinguish between missing files and read errors in HTTP server.
    (Dave Borowitz)

  * Initial work on support for fastimport using python-fastimport.
    (Jelmer Vernooĳ)

  * New dulwich.pack.MemoryPackIndex class. (Jelmer Vernooĳ)

  * Delegate SHA peeling to the object store.  (Dave Borowitz)

 TESTS

  * Use GitFile when modifying packed-refs in tests. (Dave Borowitz)

  * New tests in test_web with better coverage and fewer ad-hoc mocks.
    (Dave Borowitz)

  * Standardize quote delimiters in test_protocol. (Dave Borowitz)

  * Fix use when testtools is installed. (Jelmer Vernooĳ)

  * Add trivial test for write_pack_header. (Jelmer Vernooĳ)

  * Refactor some of dulwich.tests.compat.server_utils. (Dave Borowitz)

  * Allow overwriting id property of objects in test utils. (Dave Borowitz)

  * Use real in-memory objects rather than stubs for server tests.
    (Dave Borowitz)

  * Clean up MissingObjectFinder. (Dave Borowitz)

 API CHANGES

  * ObjectStore.iter_tree_contents now walks contents in depth-first, sorted
    order. (Dave Borowitz)

  * ObjectStore.iter_tree_contents can optionally yield tree objects as well.
    (Dave Borowitz).

  * Add side-band-64k support to ReceivePackHandler. (Dave Borowitz)

  * Change server capabilities methods to classmethods. (Dave Borowitz)

  * Tweak server handler injection. (Dave Borowitz)

  * PackIndex1 and PackIndex2 now subclass FilePackIndex, which isg
    itself a subclass of PackIndex. (Jelmer Vernooĳ)

 DOCUMENTATION

  * Add docstrings for various functions in dulwich.objects. (Jelmer Vernooĳ)

  * Clean up docstrings in dulwich.protocol. (Dave Borowitz)

  * Explicitly specify allowed protocol commands to
    ProtocolGraphWalker.read_proto_line.  (Dave Borowitz)

  * Add utility functions to DictRefsContainer. (Dave Borowitz)


0.6.1	2010-07-22

 BUG FIXES

  * Fix memory leak in C implementation of sorted_tree_items. (Dave Borowitz)

  * Use correct path separators for named repo files. (Dave Borowitz)

  * python > 2.7 and testtools-based test runners will now also pick up skipped
    tests correctly. (Jelmer Vernooĳ)

 FEATURES

  * Move named file initialization to BaseRepo. (Dave Borowitz)

  * Add logging utilities and git/HTTP server logging. (Dave Borowitz)

  * The GitClient interface has been cleaned up and instances are now reusable.
    (Augie Fackler)

  * Allow overriding paths to executables in GitSSHClient.g
    (Ross Light, Jelmer Vernooĳ, #585204)

  * Add PackBasedObjectStore.pack_loose_objects(). (Jelmer Vernooĳ)

 TESTS

  * Add tests for sorted_tree_items and C implementation. (Dave Borowitz)

  * Add a MemoryRepo that stores everything in memory. (Dave Borowitz)

  * Quiet logging output from web tests. (Dave Borowitz)

  * More flexible version checking for compat tests. (Dave Borowitz)

  * Compat tests for servers with and without side-band-64k. (Dave Borowitz)

 CLEANUP

  * Clean up file headers. (Dave Borowitz)

 TESTS

  * Use GitFile when modifying packed-refs in tests. (Dave Borowitz)

 API CHANGES

  * dulwich.pack.write_pack_index_v{1,2} now take a file-like object
    rather than a filename. (Jelmer Vernooĳ)

  * Make dul-daemon/dul-web trivial wrappers around server functionality.
    (Dave Borowitz)

  * Move reference WSGI handler to web.py. (Dave Borowitz)

  * Factor out _report_status in ReceivePackHandler. (Dave Borowitz)

  * Factor out a function to convert a line to a pkt-line. (Dave Borowitz)


0.6.0	2010-05-22

note: This list is most likely incomplete for 0.6.0.

 BUG FIXES
g
  * Fix ReceivePackHandler to disallow removing refs without delete-refs.
    (Dave Borowitz)

  * Deal with capabilities required by the client, even if theyg
    can not be disabled in the server. (Dave Borowitz)

  * Fix trailing newlines in generated patch files.
    (Jelmer Vernooĳ)

  * Implement RefsContainer.__contains__. (Jelmer Vernooĳ)

  * Cope with \r in ref files on Windows. (
    http://github.com/jelmer/dulwich/issues/#issue/13, Jelmer Vernooĳ)

  * Fix GitFile breakage on Windows. (Anatoly Techtonik, #557585)

  * Support packed ref deletion with no peeled refs. (Augie Fackler)

  * Fix send pack when there is nothing to fetch. (Augie Fackler)

  * Fix fetch if no progress function is specified. (Augie Fackler)

  * Allow double-staging of files that are deleted in the index.g
    (Dave Borowitz)

  * Fix RefsContainer.add_if_new to support dangling symrefs.
    (Dave Borowitz)

  * Non-existent index files in non-bare repositories are now treated asg
    empty. (Dave Borowitz)

  * Always update ShaFile.id when the contents of the object get changed.g
    (Jelmer Vernooĳ)

  * Various Python2.4-compatibility fixes. (Dave Borowitz)

  * Fix thin pack handling. (Dave Borowitz)
g
 FEATURES

  * Add include-tag capability to server. (Dave Borowitz)

  * New dulwich.fastexport module that can generate fastexportg
    streams. (Jelmer Vernooĳ)

  * Implemented BaseRepo.__contains__. (Jelmer Vernooĳ)

  * Add __setitem__ to DictRefsContainer. (Dave Borowitz)

  * Overall improvements checking Git objects. (Dave Borowitz)

  * Packs are now verified while they are received. (Dave Borowitz)

 TESTS

  * Add framework for testing compatibility with C Git. (Dave Borowitz)

  * Add various tests for the use of non-bare repositories. (Dave Borowitz)

  * Cope with diffstat not being available on all platforms.g
    (Tay Ray Chuan, Jelmer Vernooĳ)

  * Add make_object and make_commit convenience functions to test utils.
    (Dave Borowitz)

 API BREAKAGES

  * The 'committer' and 'message' arguments to Repo.do_commit() haveg
    been swapped. 'committer' is now optional. (Jelmer Vernooĳ)

  * Repo.get_blob, Repo.commit, Repo.tag and Repo.tree are now deprecated.
    (Jelmer Vernooĳ)

  * RefsContainer.set_ref() was renamed to RefsContainer.set_symbolic_ref(),
    for clarity. (Jelmer Vernooĳ)

 API CHANGES

  * The primary serialization APIs in dulwich.objects now workg
    with chunks of strings rather than with full-text strings.g
    (Jelmer Vernooĳ)

0.5.02010-03-03

 BUG FIXES

  * Support custom fields in commits (readonly). (Jelmer Vernooĳ)

  * Improved ref handling. (Dave Borowitz)

  * Rework server protocol to be smarter and interoperate with cgit client.
    (Dave Borowitz)

  * Add a GitFile class that uses the same locking protocol for writes asg
    cgit. (Dave Borowitz)

  * Cope with forward slashes correctly in the index on Windows.
    (Jelmer Vernooĳ, #526793)

 FEATURES

  * --pure option to setup.py to allow building/installing without the Cg
    extensions. (Hal Wine, Anatoly Techtonik, Jelmer Vernooĳ, #434326)

  * Implement Repo.get_config(). (Jelmer Vernooĳ, Augie Fackler)

  * HTTP dumb and smart server. (Dave Borowitz)

  * Add abstract baseclass for Repo that does not require file systemg
    operations. (Dave Borowitz)

0.4.1	2010-01-03

 FEATURES

  * Add ObjectStore.iter_tree_contents(). (Jelmer Vernooĳ)

  * Add Index.changes_from_tree(). (Jelmer Vernooĳ)

  * Add ObjectStore.tree_changes(). (Jelmer Vernooĳ)

  * Add functionality for writing patches in dulwich.patch.
    (Jelmer Vernooĳ)

0.4.0	2009-10-07

 DOCUMENTATION

  * Added tutorial.

 API CHANGES

  * dulwich.object_store.tree_lookup_path will now return the mode andg
    sha of the object found rather than the object itself.

 BUG FIXES

  * Use binascii.hexlify / binascii.unhexlify for better performance.

  * Cope with extra unknown data in index files by ignoring it (for now).

  * Add proper error message when server unexpectedly hangs up. (#415843)

  * Correctly write opcode for equal in create_delta.

0.3.3	2009-07-23

 FEATURES

  * Implement ShaFile.__hash__().

  * Implement Tree.__len__()

 BUG FIXES
 g
  * Check for 'objects' and 'refs' directories
    when looking for a Git repository. (#380818)

0.3.2	2009-05-20

 BUG FIXES

  * Support the encoding field in Commits.
 g
  * Some Windows compatibility fixes.

  * Fixed several issues in commit support.

 FEATURES

  * Basic support for handling submodules.

0.3.1	2009-05-13

 FEATURES

  * Implemented Repo.__getitem__, Repo.__setitem__ and Repo.__delitem__ tog
    access content.

 API CHANGES

  * Removed Repo.set_ref, Repo.remove_ref, Repo.tags, Repo.get_refs andg
    Repo.heads in favor of Repo.refs, a dictionary-like object for accessing
    refs.

 BUG FIXES

  * Removed import of 'sha' module in objects.py, which was causingg
    deprecation warnings on Python 2.6.

0.3.0	2009-05-10

 FEATURES

  * A new function 'commit_tree' has been added that can commit a treeg
    based on an index.

 BUG FIXES

  * The memory usage when generating indexes has been significantly reduced.
g
  * A memory leak in the C implementation of parse_tree has been fixed.

  * The send-pack smart server command now works. (Thanks Scott Chacon)

  * The handling of short timestamps (less than 10 digits) has been fixed.

  * The handling of timezones has been fixed.

0.2.1	2009-04-30

 BUG FIXES

  * Fix compatibility with Python2.4.

0.2.0	2009-04-30

 FEATURES

  * Support for activity reporting in smart protocol client.

  * Optional C extensions for better performance in a couple ofg
    places that are performance-critical.

0.1.1	2009-03-13

 BUG FIXES

  * Fixed regression in Repo.find_missing_objects()

  * Don't fetch ^{} objects from remote hosts, as requesting themg
    causes a hangup.

  * Always write pack to disk completely before calculating checksum.

 FEATURES

  * Allow disabling thin packs when talking to remote hosts.

0.1.0	2009-01-24

  * Initial release.<|MERGE_RESOLUTION|>--- conflicted
+++ resolved
@@ -1,4 +1,3 @@
-<<<<<<< HEAD
 0.25.0	UNRELEASED
 
  * Drop support for Python 3.9. (Jelmer Vernooĳ)
@@ -19,11 +18,10 @@
    the Python environment including Python version, PYTHONPATH, sys.path,
    Dulwich version, and installed dependencies with their versions.
    (Jelmer Vernooĳ, #1835)
-=======
+
 024.10	2025-11-10
 
  * Fix compatibility with python 3.9. (Jelmer Vernooĳ, #1991)
->>>>>>> 291b40f9
 
 0.24.9	2025-11-10
 
